"""Core module of kfactory.

Defines the [KCell][kfactory.kcell.KCell] providing klayout Cells with Ports
and other convenience functions.

[Instance][kfactory.kcell.Instance] are the kfactory instances used to also acquire
ports and other inf from instances.

"""

from __future__ import annotations

import functools
import importlib
import importlib.util
import inspect
import json
import socket
from collections import UserDict
from collections.abc import Callable, Hashable, Iterable, Iterator, Sequence
from dataclasses import dataclass, field
from enum import IntEnum, IntFlag, auto
from hashlib import sha3_512
from pathlib import Path
from tempfile import gettempdir
from types import FunctionType, ModuleType
from typing import (
    Annotated,
    Any,
    Literal,
    Protocol,
    TypeAlias,
    TypeVar,
    cast,
    get_origin,
    overload,
)

import cachetools.func
import numpy as np
import rich
import rich.json
import ruamel.yaml
import toolz  # type: ignore[import-untyped,unused-ignore]
from aenum import Enum, constant  # type: ignore[import-untyped,unused-ignore]
from cachetools import Cache
from cachetools.keys import _HashedTuple  # type: ignore[attr-defined,unused-ignore]
from pydantic import BaseModel, Field, computed_field, model_validator
from pydantic_settings import BaseSettings
from typing_extensions import ParamSpec, Self  # noqa: UP035

from . import __version__, kdb, lay, rdb
from .conf import CHECK_INSTANCES, LogLevel, config, logger
from .enclosure import (
    KCellEnclosure,
    LayerEnclosure,
    LayerEnclosureCollection,
    LayerSection,
)
from .port import (
    filter_direction,
    filter_layer,
    filter_orientation,
    filter_port_type,
    filter_regex,
    port_polygon,
    rename_clockwise_multi,
)

T = TypeVar("T")

KCellParams = ParamSpec("KCellParams")
AnyTrans = TypeVar(
    "AnyTrans", bound=kdb.Trans | kdb.DTrans | kdb.ICplxTrans | kdb.DCplxTrans
)
SerializableShape: TypeAlias = (
    kdb.Box
    | kdb.DBox
    | kdb.Edge
    | kdb.DEdge
    | kdb.EdgePair
    | kdb.DEdgePair
    | kdb.EdgePairs
    | kdb.Edges
    | lay.LayerProperties
    | kdb.Matrix2d
    | kdb.Matrix3d
    | kdb.Path
    | kdb.DPath
    | kdb.Point
    | kdb.DPoint
    | kdb.Polygon
    | kdb.DPolygon
    | kdb.SimplePolygon
    | kdb.DSimplePolygon
    | kdb.Region
    | kdb.Text
    | kdb.DText
    | kdb.Texts
    | kdb.Trans
    | kdb.DTrans
    | kdb.CplxTrans
    | kdb.ICplxTrans
    | kdb.DCplxTrans
    | kdb.VCplxTrans
    | kdb.Vector
    | kdb.DVector
)
IShapeLike: TypeAlias = (
    kdb.Polygon
    | kdb.Edge
    | kdb.Path
    | kdb.Box
    | kdb.Text
    | kdb.SimplePolygon
    | kdb.Region
)
DShapeLike: TypeAlias = (
    kdb.DPolygon | kdb.DEdge | kdb.DPath | kdb.DBox | kdb.DText | kdb.DSimplePolygon
)
ShapeLike: TypeAlias = IShapeLike | DShapeLike | kdb.Shape

MetaData: TypeAlias = (
    "int | float | bool | str | SerializableShape | None |"
    " list[MetaData] | tuple[MetaData, ...] | dict[str, MetaData]"
)


kcl: KCLayout
kcls: dict[str, KCLayout] = {}


class SizeInfo:
    def __init__(self, bbox: Callable[..., kdb.Box]) -> None:
        """Initialize this object."""
        self._bf = bbox

    def __str__(self) -> str:
        return (
            f"SizeInfo: {self.width=}, {self.height=}, {self.west=}, {self.east=},"
            f" {self.south=}, {self.north=}"
        )

    def __call__(self, layer: int | LayerEnum) -> SizeInfo:
        def layer_bbox() -> kdb.Box:
            return self._bf(layer)

        return SizeInfo(layer_bbox)

    @property
    def west(self) -> int:
        return self._bf().left

    @property
    def east(self) -> int:
        return self._bf().right

    @property
    def south(self) -> int:
        return self._bf().bottom

    @property
    def north(self) -> int:
        return self._bf().top

    @property
    def width(self) -> int:
        return self._bf().width()

    @property
    def height(self) -> int:
        return self._bf().height()

    @property
    def sw(self) -> tuple[int, int]:
        bb = self._bf()
        return (bb.left, bb.bottom)

    @property
    def nw(self) -> tuple[int, int]:
        bb = self._bf()
        return (bb.left, bb.top)

    @property
    def se(self) -> tuple[int, int]:
        bb = self._bf()
        return (bb.right, bb.bottom)

    @property
    def ne(self) -> tuple[int, int]:
        bb = self._bf()
        return (bb.right, bb.top)

    @property
    def cw(self) -> tuple[int, int]:
        bb = self._bf()
        return (bb.left, bb.center().y)

    @property
    def ce(self) -> tuple[int, int]:
        bb = self._bf()
        return (bb.right, bb.center().y)

    @property
    def sc(self) -> tuple[int, int]:
        bb = self._bf()
        return (bb.center().x, bb.bottom)

    @property
    def nc(self) -> tuple[int, int]:
        bb = self._bf()
        return (bb.center().x, bb.top)

    @property
    def cc(self) -> tuple[int, int]:
        c = self._bf().center()
        return (c.x, c.y)

    @property
    def center(self) -> tuple[int, int]:
        c = self._bf().center()
        return (c.x, c.y)


class DSizeInfo:
    def __init__(self, bbox: Callable[..., kdb.DBox]) -> None:
        """Initialize this object."""
        self._bf = bbox

    def __str__(self) -> str:
        return (
            f"SizeInfo: {self.width=}, {self.height=}, {self.west=}, {self.east=},"
            f" {self.south=}, {self.north=}"
        )

    def __call__(self, layer: int | LayerEnum) -> DSizeInfo:
        def layer_bbox() -> kdb.DBox:
            return self._bf(layer)

        return DSizeInfo(layer_bbox)

    @property
    def west(self) -> float:
        return self._bf().left

    @property
    def east(self) -> float:
        return self._bf().right

    @property
    def south(self) -> float:
        return self._bf().bottom

    @property
    def north(self) -> float:
        return self._bf().top

    @property
    def width(self) -> float:
        return self._bf().width()

    @property
    def height(self) -> float:
        return self._bf().height()

    @property
    def sw(self) -> tuple[float, float]:
        bb = self._bf()
        return (bb.left, bb.bottom)

    @property
    def nw(self) -> tuple[float, float]:
        bb = self._bf()
        return (bb.left, bb.top)

    @property
    def se(self) -> tuple[float, float]:
        bb = self._bf()
        return (bb.right, bb.bottom)

    @property
    def ne(self) -> tuple[float, float]:
        bb = self._bf()
        return (bb.right, bb.top)

    @property
    def cw(self) -> tuple[float, float]:
        bb = self._bf()
        return (bb.left, bb.center().y)

    @property
    def ce(self) -> tuple[float, float]:
        bb = self._bf()
        return (bb.right, bb.center().y)

    @property
    def sc(self) -> tuple[float, float]:
        bb = self._bf()
        return (bb.center().x, bb.bottom)

    @property
    def nc(self) -> tuple[float, float]:
        bb = self._bf()
        return (bb.center().x, bb.top)

    @property
    def cc(self) -> tuple[float, float]:
        c = self._bf().center()
        return (c.x, c.y)

    @property
    def center(self) -> tuple[float, float]:
        c = self._bf().center()
        return (c.x, c.y)


class KCellFunc(Protocol[KCellParams]):
    def __call__(
        self, *args: KCellParams.args, **kwargs: KCellParams.kwargs
    ) -> KCell: ...


class LayerEnum(int, Enum):  # type: ignore[misc]
    """Class for having the layers stored and a mapping int <-> layer,datatype.

    This Enum can also be treated as a tuple, i.e. it implements `__getitem__`
    and `__len__`.

    Attributes:
        layer: layer number
        datatype: layer datatype
    """

    layer: int
    datatype: int
    kcl: constant[KCLayout]

    def __new__(  # type: ignore[misc]
        cls: LayerEnum,
        layer: int,
        datatype: int,
    ) -> LayerEnum:
        """Create a new Enum.

        Because it needs to act like an integer an enum is created and expanded.

        Args:
            layer: Layer number of the layer.
            datatype: Datatype of the layer.
            kcl: Base Layout object to register the layer to.
        """
        value = cls.kcl.layer(layer, datatype)
        obj: int = int.__new__(cls, value)
        obj._value_ = value  # type: ignore[attr-defined]
        obj.layer = layer  # type: ignore[attr-defined]
        obj.datatype = datatype  # type: ignore[attr-defined]
        return obj  # type: ignore[return-value]

    def __getitem__(self, key: int) -> int:
        """Retrieve layer number[0] / datatype[1] of a layer."""
        if key == 0:
            return self.layer
        elif key == 1:
            return self.datatype

        else:
            raise ValueError(
                "LayerMap only has two values accessible like"
                " a list, layer == [0] and datatype == [1]"
            )

    def __len__(self) -> int:
        """A layer has length 2, layer number and datatype."""
        return 2

    def __iter__(self) -> Iterator[int]:
        """Allow for loops to iterate over the LayerEnum."""
        yield from [self.layer, self.datatype]

    def __str__(self) -> str:
        """Return the name of the LayerEnum."""
        return self.name  # type: ignore[no-any-return]


def convert_metadata_type(value: Any) -> MetaData:
    """Recursively clean up a MetaData for KCellSettings."""
    if isinstance(value, int | float | bool | str | SerializableShape):
        return value  # type: ignore[no-any-return]
    elif value is None:
        return None
    elif isinstance(value, tuple):
        return tuple(convert_metadata_type(tv) for tv in value)
    elif isinstance(value, list):
        return list(convert_metadata_type(tv) for tv in value)
    elif isinstance(value, dict):
        return {k: convert_metadata_type(v) for k, v in value.items()}
    return clean_value(value)


def check_metatadata_type(value: MetaData) -> MetaData:
    """Recursively check an info value whether it can be stored."""
    if value is None:
        return None
    elif isinstance(value, str | int | float | bool | SerializableShape):
        return value
    elif isinstance(value, tuple):
        return tuple(convert_metadata_type(tv) for tv in value)
    elif isinstance(value, list):
        return list(convert_metadata_type(tv) for tv in value)
    elif isinstance(value, dict):
        return {k: convert_metadata_type(v) for k, v in value.items()}
    raise ValueError(
        "Values of the info dict only support int, float, string, tuple or list."
        f"{value=}, {type(value)=}"
    )


class KCellSettings(BaseModel, extra="allow", validate_assignment=True, frozen=True):
    @model_validator(mode="before")
    def restrict_types(cls, data: dict[str, Any]) -> dict[str, MetaData]:
        for name, value in data.items():
            data[name] = convert_metadata_type(value)
        return data

    def __getitem__(self, key: str) -> Any:
        return getattr(self, key)

    def get(self, __key: str, default: Any = None) -> Any:
        return getattr(self, __key) if hasattr(self, __key) else default


class KCellSettingsUnits(
    BaseModel, extra="allow", validate_assignment=True, frozen=True
):
    @model_validator(mode="before")
    def restrict_types(cls, data: dict[str, str]) -> dict[str, str]:
        for name, value in data.items():
            data[name] = str(value)
        return data

    def __getitem__(self, key: str) -> str | None:
        return getattr(self, key, None)

    def get(self, __key: str, default: str | None = None) -> str | None:
        return getattr(self, __key, default)


class Info(BaseModel, extra="allow", validate_assignment=True):
    @model_validator(mode="before")
    def restrict_types(
        cls,
        data: dict[str, MetaData],
    ) -> dict[str, MetaData]:
        try:
            for name, value in data.items():
                data[name] = check_metatadata_type(value)
        except KeyError as e:
            raise ValueError(
                "Values of the info dict only support int, float, string ,tuple"
                ", list, dict or None."
                f"{name}: {value}, {type(value)}"
            ) from e

        return data

    def __getitem__(self, __key: str) -> Any:
        return getattr(self, __key)

    def __setitem__(self, __key: str, __val: MetaData) -> None:
        setattr(self, __key, __val)

    def get(self, __key: str, default: Any | None = None) -> Any:
        return getattr(self, __key) if hasattr(self, __key) else default

    def update(self, data: dict[str, MetaData]) -> None:
        for key, value in data.items():
            setattr(self, key, value)

    def __iadd__(self, other: Info) -> Info:
        for key, value in other.model_dump().items():
            setattr(self, key, value)
        return self

    def __add__(self, other: Info) -> Info:
        return self.model_copy(update=other.model_dump())


class PROPID(IntEnum):
    """Mapping for GDS properties."""

    NAME = 0


class LockedError(AttributeError):
    """Raised when a locked cell is being modified."""

    @logger.catch(reraise=True)
    def __init__(self, kcell: KCell | VKCell):
        """Throw _locked error."""
        super().__init__(
            f"KCell {kcell.name} has been locked already."
            " Modification has been disabled. "
            "Modify the KCell in its autocell function or make a copy."
        )


class MergeError(ValueError):
    """Raised if two layout's have conflicting cell definitions."""


class PortWidthMismatch(ValueError):
    """Error thrown when two ports don't have a matching `width`."""

    @logger.catch(reraise=True)
    def __init__(
        self,
        inst: Instance,
        other_inst: Instance | Port,
        p1: Port,
        p2: Port,
        *args: Any,
    ):
        """Throw error for the two ports `p1`/`p1`."""
        if isinstance(other_inst, Instance):
            super().__init__(
                f'Width mismatch between the ports {inst.cell.name}["{p1.name}"]'
                f'and {other_inst.cell.name}["{p2.name}"] ("{p1.width}"/"{p2.width}")',
                *args,
            )
        else:
            super().__init__(
                f'Width mismatch between the ports {inst.cell.name}["{p1.name}"]'
                f' and Port "{p2.name}" ("{p1.width}"/"{p2.width}")',
                *args,
            )


class PortLayerMismatch(ValueError):
    """Error thrown when two ports don't have a matching `layer`."""

    @logger.catch(reraise=True)
    def __init__(
        self,
        kcl: KCLayout,
        inst: Instance,
        other_inst: Instance | Port,
        p1: Port,
        p2: Port,
        *args: Any,
    ):
        """Throw error for the two ports `p1`/`p1`."""
        l1 = (
            f"{p1.layer.name}({p1.layer.__int__()})"
            if isinstance(p1.layer, LayerEnum)
            else str(kcl.layout.get_info(p1.layer))
        )
        l2 = (
            f"{p2.layer.name}({p2.layer.__int__()})"
            if isinstance(p2.layer, LayerEnum)
            else str(kcl.layout.get_info(p2.layer))
        )
        if isinstance(other_inst, Instance):
            super().__init__(
                f'Layer mismatch between the ports {inst.cell.name}["{p1.name}"]'
                f' and {other_inst.cell.name}["{p2.name}"] ("{l1}"/"{l2}")',
                *args,
            )
        else:
            super().__init__(
                f'Layer mismatch between the ports {inst.cell.name}["{p1.name}"]'
                f' and Port "{p2.name}" ("{l1}"/"{l2}")',
                *args,
            )


class PortTypeMismatch(ValueError):
    """Error thrown when two ports don't have a matching `port_type`."""

    @logger.catch(reraise=True)
    def __init__(
        self,
        inst: Instance,
        other_inst: Instance | Port,
        p1: Port,
        p2: Port,
        *args: Any,
    ):
        """Throw error for the two ports `p1`/`p1`."""
        if isinstance(other_inst, Instance):
            super().__init__(
                f'Type mismatch between the ports {inst.cell.name}["{p1.name}"]'
                f' and {other_inst.cell.name}["{p2.name}"]'
                f" ({p1.port_type}/{p2.port_type})",
                *args,
            )
        else:
            super().__init__(
                f'Type mismatch between the ports {inst.cell.name}["{p1.name}"]'
                f' and Port "{p2.name}" ({p1.port_type}/{p2.port_type})',
                *args,
            )


class FrozenError(AttributeError):
    """Raised if a KCell has been frozen and shouldn't be modified anymore."""

    pass


def load_layout_options(**attributes: Any) -> kdb.LoadLayoutOptions:
    """Default options for loading GDS/OAS.

    Args:
        attributes: Set attributes of the layout load option object. E.g. to set the
            handling of cell name conflicts pass
            `cell_conflict_resolution=kdb.LoadLayoutOptions.CellConflictResolution.OverwriteCell`.
    """
    load = kdb.LoadLayoutOptions()

    load.cell_conflict_resolution = (
        kdb.LoadLayoutOptions.CellConflictResolution.SkipNewCell
    )

    return load


def save_layout_options(**attributes: Any) -> kdb.SaveLayoutOptions:
    """Default options for saving GDS/OAS.

    Args:
        attributes: Set attributes of the layout save option object. E.g. to save the
            gds without metadata pass `write_context_info=False`
    """
    save = kdb.SaveLayoutOptions()
    save.gds2_write_cell_properties = True
    save.gds2_write_file_properties = True
    save.gds2_write_timestamps = False
    save.write_context_info = True
    save.gds2_max_cellname_length = config.max_cellname_length

    for k, v in attributes.items():
        setattr(save, k, v)

    return save


class PortCheck(IntFlag):
    opposite = auto()
    width = auto()
    layer = auto()
    port_type = auto()
    all_opposite = opposite + width + port_type + layer
    all_overlap = width + port_type + layer


@logger.catch(reraise=True)
def port_check(p1: Port, p2: Port, checks: PortCheck = PortCheck.all_opposite) -> None:
    if checks & PortCheck.opposite:
        assert (
            p1.trans == p2.trans * kdb.Trans.R180
            or p1.trans == p2.trans * kdb.Trans.M90
        ), "Transformations of ports not matching for opposite check" f"{p1=} {p2=}"
    if (checks & PortCheck.opposite) == 0:
        assert (
            p1.trans == p2.trans or p1.trans == p2.trans * kdb.Trans.M0
        ), f"Transformations of ports not matching for overlapping check {p1=} {p2=}"
    if checks & PortCheck.width:
        assert p1.width == p2.width, f"Width mismatch for {p1=} {p2=}"
    if checks & PortCheck.layer:
        assert p1.layer == p2.layer, f"Layer mismatch for {p1=} {p2=}"
    if checks & PortCheck.port_type:
        assert p1.port_type == p2.port_type, f"Port type mismatch for {p1=} {p2=}"


def get_cells(
    modules: Iterable[ModuleType], verbose: bool = False
) -> dict[str, Callable[..., KCell]]:
    """Returns KCells (KCell functions) from a module or list of modules.

    Args:
        modules: module or iterable of modules.
        verbose: prints in case any errors occur.
    """
    cells = {}
    for module in modules:
        for t in inspect.getmembers(module):
            if callable(t[1]) and t[0] != "partial":
                try:
                    r = inspect.signature(t[1]).return_annotation
                    if r == KCell or (isinstance(r, str) and r.endswith("KCell")):
                        cells[t[0]] = t[1]
                except ValueError:
                    if verbose:
                        print(f"error in {t[0]}")
    return cells


class LayerEnclosureModel(BaseModel):
    """PDK access model for LayerEnclsoures."""

    enclosure_map: dict[str, LayerEnclosure] = Field(default={})

    def __getitem__(self, __key: str) -> LayerEnclosure:
        """Retrieve element by string key."""
        return self.enclosure_map[__key]

    def __getattr__(self, __key: str) -> LayerEnclosure:
        """Retrieve attribute by key."""
        return self.enclosure_map[__key]


class KCell:
    """KLayout cell and change its class to KCell.

    A KCell is a dynamic proxy for kdb.Cell. It has all the
    attributes of the official KLayout class. Some attributes have been adjusted
    to return KCell specific sub classes. If the function is listed here in the
    docs, they have been adjusted for KFactory specifically. This object will
    transparently proxy to kdb.Cell. Meaning any attribute not directly
    defined in this class that are available from the KLayout counter part can
    still be accessed. The pure KLayout object can be accessed with
    `_kdb_cell`.

    Attributes:
        yaml_tag: Tag for yaml serialization.
        ports: Manages the ports of the cell.
        settings: A dictionary containing settings populated by the
            [cell][kfactory.kcell.cell] decorator.
        info: Dictionary for storing additional info if necessary. This is not
            passed to the GDS and therefore not reversible.
        d: UMKCell object for easy access to the KCell in um units.
        kcl: Library object that is the manager of the KLayout
        boundary: Boundary of the cell.
        insts: List of instances in the cell.
        vinsts: List of virtual instances in the cell.
        size_info: Size information of the cell.
        _kdb_cell: Pure KLayout cell object.
        _locked: If set the cell shouldn't be modified anymore.
        function_name: Name of the function that created the cell.
    """

    yaml_tag: str = "!KCell"
    _ports: Ports
    _settings: KCellSettings
    _settings_units: KCellSettingsUnits
    _kdb_cell: kdb.Cell
    info: Info
    kcl: KCLayout
    boundary: kdb.DPolygon | None
    insts: Instances
    vinsts: list[VInstance]
    size_info: SizeInfo
    dsize_info: DSizeInfo
    function_name: str | None = None
    basename: str | None = None

    def __init__(
        self,
        name: str | None = None,
        kcl: KCLayout | None = None,
        kdb_cell: kdb.Cell | None = None,
        ports: Ports | None = None,
    ):
        """Constructor of KCell.

        Args:
            name: Name of the cell, if None will autogenerate name to
                "Unnamed_<cell_index>".
            kcl: KCLayout the cell should be attached to.
            kdb_cell: If not `None`, a KCell will be created from and existing
                KLayout Cell
            ports: Attach an existing [Ports][kfactory.kcell.Ports] object to the KCell,
                if `None` create an empty one.
        """
        kcl = kcl or _get_default_kcl()
        self.kcl = kcl
        self.insts = Instances()
        self.vinsts: list[VInstance] = []
        self._settings = KCellSettings()
        self._settings_units = KCellSettingsUnits()
        self.info: Info = Info()
        self._locked = False
        if name is None:
            _name = "Unnamed_!"
        else:
            _name = name
        self._kdb_cell = kdb_cell or kcl.create_cell(_name)
        if _name == "Unnamed_!":
            self._kdb_cell.name = f"Unnamed_{self.cell_index()}"
        self.kcl.register_cell(self, allow_reregister=True)
        self.ports: Ports = ports or Ports(self.kcl)

        if kdb_cell is not None:
            for inst in kdb_cell.each_inst():
                self.insts.append(Instance(self.kcl, inst))
            self.get_meta_data(meta_format=config.meta_format)

        self.boundary = None
        self.size_info = SizeInfo(self._kdb_cell.bbox)
        self.dsize_info = DSizeInfo(self._kdb_cell.dbbox)
        self.function_name = None
        self.basename = None

    def evaluate_insts(self) -> None:
        """Check all KLayout instances and create kfactory Instances."""
        self.insts = Instances()
        for inst in self._kdb_cell.each_inst():
            self.insts.append(Instance(self.kcl, inst))

    def __getitem__(self, key: int | str | None) -> Port:
        """Returns port from instance."""
        return self.ports[key]

    @property
    def settings(self) -> KCellSettings:
        """Settings dictionary.

        Set by the [@cell][kfactory.kcell.KCLayout.cell] decorator.
        """
        return self._settings

    @property
    def settings_units(self) -> KCellSettingsUnits:
        """Dictionary containing the units of the settings.

        Set by the [@cell][kfactory.kcell.KCLayout.cell] decorator.
        """
        return self._settings_units

    @property
    def name(self) -> str:
        """Name of the KCell."""
        return self._kdb_cell.name

    @name.setter
    def name(self, value: str) -> None:
        if self._locked:
            raise LockedError(self)
        self._kdb_cell.name = value

    @property
    def prop_id(self) -> int:
        """Gets the properties ID associated with the cell."""
        return self._kdb_cell.prop_id

    @prop_id.setter
    def prop_id(self, value: int) -> None:
        if self._locked:
            raise LockedError(self)
        self._kdb_cell.prop_id = value

    @property
    def ghost_cell(self) -> bool:
        """Returns a value indicating whether the cell is a "ghost cell"."""
        return self._kdb_cell.ghost_cell

    @ghost_cell.setter
    def ghost_cell(self, value: bool) -> None:
        if self._locked:
            raise LockedError(self)
        self._kdb_cell.ghost_cell = value

    def __getattr__(self, name):  # type: ignore[no-untyped-def]
        """If KCell doesn't have an attribute, look in the KLayout Cell."""
        return getattr(self._kdb_cell, name)

    def dup(self) -> KCell:
        """Copy the full cell.

        Sets `_locked` to `False`

        Returns:
            cell: Exact copy of the current cell.
                The name will have `$1` as duplicate names are not allowed
        """
        kdb_copy = self._kdb_copy()

        c = KCell(kcl=self.kcl, kdb_cell=kdb_copy)
        c.ports = self.ports.copy()

        c._settings = self.settings.model_copy()
        c.info = self.info.model_copy()

        return c

    def __copy__(self) -> KCell:
        """Enables use of `copy.copy` and `copy.deep_copy`."""
        return self.dup()

    def add_port(
        self, port: Port, name: str | None = None, keep_mirror: bool = False
    ) -> Port:
        """Add an existing port. E.g. from an instance to propagate the port.

        Args:
            port: The port to add.
            name: Overwrite the name of the port
            keep_mirror: Keep the mirror part of the transformation of a port if
                `True`, else set the mirror flag to `False`.
        """
        if self._locked:
            raise LockedError(self)
        return self.ports.add_port(port=port, name=name, keep_mirror=keep_mirror)

    def add_ports(
        self, ports: Iterable[Port], prefix: str = "", keep_mirror: bool = False
    ) -> None:
        """Add a sequence of ports to the cells.

        Can be useful to add all ports of a instance for example.

        Args:
            ports: list/tuple (anything iterable) of ports.
            prefix: string to add in front of all the port names
            keep_mirror: Keep the mirror part of the transformation of a port if
                `True`, else set the mirror flag to `False`.
        """
        if self._locked:
            raise LockedError(self)
        self.ports.add_ports(ports=ports, prefix=prefix, keep_mirror=keep_mirror)

    @classmethod
    def from_yaml(
        cls: Callable[..., KCell],
        constructor: Any,
        node: Any,
        verbose: bool = False,
    ) -> KCell:
        """Internal function used by the placer to convert yaml to a KCell."""
        d = ruamel.yaml.constructor.SafeConstructor.construct_mapping(
            constructor,
            node,
            deep=True,
        )
        cell = cls(d["name"])
        if verbose:
            print(f"Building {d['name']}")
        cell.ports = d.get("ports", Ports(ports=[], kcl=cell.kcl))
        cell._settings = KCellSettings(**d.get("settings", {}))
        for inst in d.get("insts", []):
            if "cellname" in inst:
                _cell = cell.kcl[inst["cellname"]]
            elif "cellfunction" in inst:
                module_name, fname = inst["cellfunction"].rsplit(".", 1)
                module = importlib.import_module(module_name)
                cellf = getattr(module, fname)
                _cell = cellf(**inst["settings"])
                del module
            else:
                raise NotImplementedError(
                    'To define an instance, either a "cellfunction" or'
                    ' a "cellname" needs to be defined'
                )
            t = inst.get("trans", {})
            if isinstance(t, str):
                cell.create_inst(
                    _cell,
                    kdb.Trans.from_s(inst["trans"]),
                )
            else:
                angle = t.get("angle", 0)
                mirror = t.get("mirror", False)

                kinst = cell.create_inst(
                    _cell,
                    kdb.Trans(angle, mirror, 0, 0),
                )

                x0_yml = t.get("x0", DEFAULT_TRANS["x0"])
                y0_yml = t.get("y0", DEFAULT_TRANS["y0"])
                x_yml = t.get("x", DEFAULT_TRANS["x"])
                y_yml = t.get("y", DEFAULT_TRANS["y"])
                margin = t.get("margin", DEFAULT_TRANS["margin"])
                margin_x = margin.get(
                    "x",
                    DEFAULT_TRANS["margin"]["x"],  # type: ignore[index]
                )
                margin_y = margin.get(
                    "y",
                    DEFAULT_TRANS["margin"]["y"],  # type: ignore[index]
                )
                margin_x0 = margin.get(
                    "x0",
                    DEFAULT_TRANS["margin"]["x0"],  # type: ignore[index]
                )
                margin_y0 = margin.get(
                    "y0",
                    DEFAULT_TRANS["margin"]["y0"],  # type: ignore[index]
                )
                ref_yml = t.get("ref", DEFAULT_TRANS["ref"])
                if isinstance(ref_yml, str):
                    for i in reversed(cell.insts):
                        if i.cell.name == ref_yml:
                            ref = i
                            break
                    else:
                        IndexError(f"No instance with cell name: <{ref_yml}> found")
                elif isinstance(ref_yml, int) and len(cell.insts) > 1:
                    ref = cell.insts[ref_yml]

                # margins for x0/y0 need to be in with opposite sign of
                # x/y due to them being subtracted later

                # x0
                match x0_yml:
                    case "W":
                        x0 = kinst.bbox().left - margin_x0
                    case "E":
                        x0 = kinst.bbox().right + margin_x0
                    case _:
                        if isinstance(x0_yml, int):
                            x0 = x0_yml
                        else:
                            NotImplementedError("unknown format for x0")
                # y0
                match y0_yml:
                    case "S":
                        y0 = kinst.bbox().bottom - margin_y0
                    case "N":
                        y0 = kinst.bbox().top + margin_y0
                    case _:
                        if isinstance(y0_yml, int):
                            y0 = y0_yml
                        else:
                            NotImplementedError("unknown format for y0")
                # x
                match x_yml:
                    case "W":
                        if len(cell.insts) > 1:
                            x = ref.bbox().left
                            if x_yml != x0_yml:
                                x -= margin_x
                        else:
                            x = margin_x
                    case "E":
                        if len(cell.insts) > 1:
                            x = ref.bbox().right
                            if x_yml != x0_yml:
                                x += margin_x
                        else:
                            x = margin_x
                    case _:
                        if isinstance(x_yml, int):
                            x = x_yml
                        else:
                            NotImplementedError("unknown format for x")
                # y
                match y_yml:
                    case "S":
                        if len(cell.insts) > 1:
                            y = ref.bbox().bottom
                            if y_yml != y0_yml:
                                y -= margin_y
                        else:
                            y = margin_y
                    case "N":
                        if len(cell.insts) > 1:
                            y = ref.bbox().top
                            if y_yml != y0_yml:
                                y += margin_y
                        else:
                            y = margin_y
                    case _:
                        if isinstance(y_yml, int):
                            y = y_yml
                        else:
                            NotImplementedError("unknown format for y")
                kinst.transform(kdb.Trans(0, False, x - x0, y - y0))
        type_to_class: dict[
            str,
            Callable[
                [str],
                kdb.Box
                | kdb.DBox
                | kdb.Polygon
                | kdb.DPolygon
                | kdb.Edge
                | kdb.DEdge
                | kdb.Text
                | kdb.DText,
            ],
        ] = {
            "box": kdb.Box.from_s,
            "polygon": kdb.Polygon.from_s,
            "edge": kdb.Edge.from_s,
            "text": kdb.Text.from_s,
            "dbox": kdb.DBox.from_s,
            "dpolygon": kdb.DPolygon.from_s,
            "dedge": kdb.DEdge.from_s,
            "dtext": kdb.DText.from_s,
        }

        for layer, shapes in dict(d.get("shapes", {})).items():
            linfo = kdb.LayerInfo.from_string(layer)
            for shape in shapes:
                shapetype, shapestring = shape.split(" ", 1)
                cell.shapes(cell.layout().layer(linfo)).insert(
                    type_to_class[shapetype](shapestring)
                )

        return cell

    def show(
        self,
        lyrdb: rdb.ReportDatabase | Path | str | None = None,
        l2n: kdb.LayoutToNetlist | Path | str | None = None,
        keep_position: bool = True,
        save_options: kdb.SaveLayoutOptions = save_layout_options(),
        use_libraries: bool = True,
        library_save_options: kdb.SaveLayoutOptions = save_layout_options(),
    ) -> None:
        """Stream the gds to klive.

        Will create a temporary file of the gds and load it in KLayout via klive
        """
        show(
            self,
            lyrdb=lyrdb,
            l2n=l2n,
            keep_position=keep_position,
            save_options=save_options,
            use_libraries=use_libraries,
            library_save_options=library_save_options,
        )

    def plot(self, lyrdb: Path | str | None = None) -> None:
        """Display cell.

        Usage: Pass the kcell variable as an argument in the cell at the end
        """
        from .widgets.interactive import display_kcell

        display_kcell(self, lyrdb=lyrdb)

    def _ipython_display_(self) -> None:
        """Display a cell in a Jupyter Cell.

        Usage: Pass the kcell variable as an argument in the cell at the end
        """
        self.plot()

    def __repr__(self) -> str:
        """Return a string representation of the Cell."""
        port_names = [p.name for p in self.ports]
        return f"{self.name}: ports {port_names}, {len(self.insts)} instances"

    def delete(self) -> None:
        """Delete the cell."""
        self.kcl.delete_cell(self)

    @property
    def ports(self) -> Ports:
        """Ports associated with the cell."""
        return self._ports

    @ports.setter
    def ports(self, new_ports: InstancePorts | Ports) -> None:
        if self._locked:
            raise LockedError(self)
        self._ports = new_ports.copy()

    @overload
    def create_port(
        self,
        *,
        name: str | None = None,
        trans: kdb.Trans,
        width: int,
        layer: LayerEnum | int,
        port_type: str = "optical",
    ) -> Port: ...

    @overload
    def create_port(
        self,
        *,
        name: str | None = None,
        dcplx_trans: kdb.DCplxTrans,
        dwidth: float,
        layer: LayerEnum | int,
        port_type: str = "optical",
    ) -> Port: ...

    @overload
    def create_port(
        self,
        *,
        name: str | None = None,
        port: Port,
    ) -> Port: ...

    @overload
    def create_port(
        self,
        *,
        name: str | None = None,
        width: int,
        center: tuple[int, int],
        angle: int,
        layer: LayerEnum | int,
        port_type: str = "optical",
        mirror_x: bool = False,
    ) -> Port: ...

    def create_port(self, **kwargs: Any) -> Port:
        """Proxy for [Ports.create_port][kfactory.kcell.Ports.create_port]."""
        if self._locked:
            raise LockedError(self)
        return self.ports.create_port(**kwargs)

    @overload
    def create_inst(
        self,
        cell: KCell | int,
        trans: kdb.Trans | kdb.ICplxTrans | kdb.Vector = kdb.Trans(),
    ) -> Instance: ...

    @overload
    def create_inst(
        self,
        cell: KCell | int,
        trans: kdb.Trans | kdb.ICplxTrans | kdb.Vector = kdb.Trans(),
        *,
        a: kdb.Vector,
        b: kdb.Vector,
        na: int = 1,
        nb: int = 1,
    ) -> Instance: ...

    def create_inst(
        self,
        cell: KCell | int,
        trans: kdb.Trans | kdb.Vector | kdb.ICplxTrans = kdb.Trans(),
        a: kdb.Vector | None = None,
        b: kdb.Vector | None = None,
        na: int = 1,
        nb: int = 1,
        libcell_as_static: bool = False,
        static_name_separator: str = "__",
    ) -> Instance:
        """Add an instance of another KCell.

        Args:
            cell: The cell to be added
            trans: The integer transformation applied to the reference
            a: Vector for the array.
                Needs to be in positive X-direction. Usually this is only a
                Vector in x-direction. Some foundries won't allow other Vectors.
            b: Vector for the array.
                Needs to be in positive Y-direction. Usually this is only a
                Vector in x-direction. Some foundries won't allow other Vectors.
            na: Number of elements in direction of `a`
            nb: Number of elements in direction of `b`
            libcell_as_static: If the cell is a Library cell
                (different KCLayout object), convert it to a static cell. This can cause
                name collisions that are automatically resolved by appending $1[..n] on
                the newly created cell.
            static_name_separator: Stringt to separate the KCLayout name from the cell
                name when converting library cells (other KCLayout object than the one
                of this KCell) to static cells (copy them into this KCell's KCLayout).

        Returns:
            The created instance
        """
        if self._locked:
            raise LockedError(self)
        if isinstance(cell, int):
            ci = cell
        else:
            if cell.layout() == self.layout():
                ci = cell.cell_index()
            else:
                assert cell.layout().library() is not None
                lib_ci = self.kcl.layout.add_lib_cell(
                    cell.kcl.library, cell.cell_index()
                )
                kcell = self.kcl[lib_ci]
                for port in cell.ports:
                    pl = port.layer
                    _layer = self.kcl.layer(cell.kcl.get_info(pl))
                    try:
                        _layer = self.kcl.layers(_layer)  # type: ignore[call-arg]
                    except ValueError:
                        pass
                    kcell.create_port(
                        name=port.name,
                        dwidth=port.dwidth,
                        dcplx_trans=port.dcplx_trans,
                        layer=_layer,
                    )
                kcell._settings = cell.settings.model_copy()
                kcell.info = cell.info.model_copy()
                if libcell_as_static:
                    ci = self.kcl.convert_cell_to_static(lib_ci)
                    kcell = self.kcl[ci]
                    for port in cell.ports:
                        pl = port.layer
                        _layer = self.kcl.layer(cell.kcl.get_info(pl))
                        try:
                            _layer = self.kcl.layers(_layer)  # type: ignore[call-arg]
                        except ValueError:
                            pass
                        kcell.create_port(
                            name=port.name,
                            dwidth=port.dwidth,
                            dcplx_trans=port.dcplx_trans,
                            layer=_layer,
                        )
                    kcell.name = cell.kcl.name + static_name_separator + cell.name
                else:
                    ci = lib_ci

        if a is None:
            ca = self._kdb_cell.insert(kdb.CellInstArray(ci, trans))
        else:
            if b is None:
                b = kdb.Vector()
            ca = self._kdb_cell.insert(kdb.CellInstArray(ci, trans, a, b, na, nb))
        inst = Instance(self.kcl, ca)
        self.insts.append(inst)
        return inst

    def _kdb_copy(self) -> kdb.Cell:
        return self._kdb_cell.dup()

    def layer(self, *args: Any, **kwargs: Any) -> int:
        """Get the layer info, convenience for `klayout.db.Layout.layer`."""
        return self.kcl.layout.layer(*args, **kwargs)

    def __lshift__(self, cell: KCell) -> Instance:
        """Convenience function for [create_inst][kfactory.kcell.KCell.create_inst].

        Args:
            cell: The cell to be added as an instance
        """
        return self.create_inst(cell)

    def hash(self) -> bytes:
        """Provide a unique hash of the cell."""
        h = sha3_512()
        h.update(self.name.encode("ascii", "ignore"))

        for layer_index in self.layout().layer_indexes():
            h.update(layer_index.to_bytes(8, "big"))
            for shape in self.shapes(layer_index).each(kdb.Shapes.SRegions):
                h.update(shape.polygon.hash().to_bytes(8, "big"))
            for shape in self.shapes(layer_index).each(kdb.Shapes.STexts):
                h.update(shape.text.hash().to_bytes(8, "big"))
        port_hashs = list(sorted(p.hash() for p in self.ports._ports))
        for _hash in port_hashs:
            h.update(_hash)
        insts_hashs = list(sorted(inst.hash for inst in self.insts))
        for _hash in insts_hashs:
            h.update(_hash)
        return h.digest()

    def auto_rename_ports(self, rename_func: Callable[..., None] | None = None) -> None:
        """Rename the ports with the schema angle -> "NSWE" and sort by x and y.

        Args:
            rename_func: Function that takes Iterable[Port] and renames them.
                This can of course contain a filter and only rename some of the ports
        """
        if self._locked:
            raise LockedError(self)
        if rename_func is None:
            self.kcl.rename_function(self.ports._ports)
        else:
            rename_func(self.ports._ports)

    def flatten(self, merge: bool = True) -> None:
        """Flatten the cell.

        Args:
            merge: Merge the shapes on all layers.
        """
        if self._locked:
            raise LockedError(self)
        for vinst in self.vinsts:
            vinst.insert_into_flat(self)
        self.vinsts = []
        self._kdb_cell.flatten(False)
        self.insts = Instances()

        if merge:
            for layer in self.kcl.layer_indexes():
                reg = kdb.Region(self.shapes(layer))
                reg = reg.merge()
                self.clear(layer)
                self.shapes(layer).insert(reg)

    def rebuild(self) -> None:
        """Rebuild the instances of the KCell."""
        self.insts.clear()
        for _inst in self._kdb_cell.each_inst():
            self.insts.append(Instance(self.kcl, _inst))

    def convert_to_static(self, recursive: bool = True) -> None:
        """Convert the KCell to a static cell if it is pdk KCell."""
        if self.library().name == self.kcl.name:
            raise ValueError(f"KCell {self.qname()} is already a static KCell.")
        _kdb_cell = self.kcl.layout.cell(
            self.kcl.convert_cell_to_static(self.cell_index())
        )
        _kdb_cell.name = self.qname()
        _ci = _kdb_cell.cell_index()
        _old_kdb_cell = self._kdb_cell

        if recursive:
            for ci in self.called_cells():
                kc = self.kcl[ci]
                if kc.is_library_cell():
                    kc.convert_to_static(recursive=recursive)

        self._kdb_cell = _kdb_cell
        for ci in _old_kdb_cell.caller_cells():
            c = self.kcl.layout.cell(ci)
            it = kdb.RecursiveInstanceIterator(self.kcl.layout, c)
            it.targets = [_old_kdb_cell.cell_index()]
            it.max_depth = 0
            insts = [instit.current_inst_element().inst() for instit in it.each()]
            for inst in insts:
                ca = inst.cell_inst
                ca.cell_index = _ci
                c.replace(inst, ca)

        self.kcl.layout.delete_cell(_old_kdb_cell.cell_index())
        self.rebuild()

    def draw_ports(self) -> None:
        """Draw all the ports on their respective layer."""
        polys: dict[int, kdb.Region] = {}

        for port in self.ports:
            w = port.width

            if w in polys:
                poly = polys[w]
            else:
                poly = kdb.Region()
                poly.insert(
                    kdb.Polygon(
                        [
                            kdb.Point(0, -w // 2),
                            kdb.Point(0, w // 2),
                            kdb.Point(w // 2, 0),
                        ]
                    )
                )
                if w > 20:
                    poly -= kdb.Region(
                        kdb.Polygon(
                            [
                                kdb.Point(w // 20, 0),
                                kdb.Point(w // 20, -w // 2 + int(w * 2.5 // 20)),
                                kdb.Point(w // 2 - int(w * 1.41 / 20), 0),
                            ]
                        )
                    )
            polys[w] = poly
            if port._trans:
                self.shapes(port.layer).insert(poly.transformed(port.trans))
                self.shapes(port.layer).insert(
                    kdb.Text(port.name if port.name else "", port.trans)
                )
            else:
                self.shapes(port.layer).insert(poly, port.dcplx_trans)
                self.shapes(port.layer).insert(
                    kdb.Text(port.name if port.name else "", port.trans)
                )

    def write(
        self,
        filename: str | Path,
        save_options: kdb.SaveLayoutOptions = save_layout_options(),
        convert_external_cells: bool = False,
        set_meta_data: bool = True,
    ) -> None:
        """Write a KCell to a GDS.

        See [KCLayout.write][kfactory.kcell.KCLayout.write] for more info.
        """
        self.insert_vinsts()
        match set_meta_data, convert_external_cells:
            case True, True:
                self.kcl.set_meta_data()
                for kcell in (self.kcl[ci] for ci in self.called_cells()):
                    if not kcell._destroyed():
                        if kcell.is_library_cell():
                            kcell.convert_to_static(recursive=True)
                        kcell.set_meta_data()
                if self.is_library_cell():
                    self.convert_to_static(recursive=True)
                self.set_meta_data()
            case True, False:
                self.kcl.set_meta_data()
                for kcell in (self.kcl[ci] for ci in self.called_cells()):
                    if not kcell._destroyed():
                        kcell.set_meta_data()
                self.set_meta_data()
            case False, True:
                for kcell in (self.kcl[ci] for ci in self.called_cells()):
                    if kcell.is_library_cell() and not kcell._destroyed():
                        kcell.convert_to_static(recursive=True)
                if self.is_library_cell():
                    self.convert_to_static(recursive=True)

        for kci in set(self._kdb_cell.called_cells()) & self.kcl.kcells.keys():
            kc = self.kcl[kci]
            kc.insert_vinsts()

        self._kdb_cell.write(str(filename), save_options)

    def read(
        self,
        filename: str | Path,
        options: kdb.LoadLayoutOptions = load_layout_options(),
        register_cells: bool = False,
        test_merge: bool = True,
        update_kcl_meta_data: Literal["overwrite", "skip", "drop"] = "drop",
        meta_format: Literal["v1", "v2"] | None = None,
    ) -> list[int]:
        """Read a GDS file into the existing KCell.

        Any existing meta info (KCell.info and KCell.settings) will be overwritten if
        a KCell already exists. Instead of overwriting the cells, they can also be
        loaded into new cells by using the corresponding cell_conflict_resolution.

        Args:
            filename: Path of the GDS file.
            options: KLayout options to load from the GDS. Can determine how merge
                conflicts are handled for example. See
                https://www.klayout.de/doc-qt5/code/class_LoadLayoutOptions.html
            register_cells: If `True` create KCells for all cells in the GDS.
            test_merge: Check the layouts first whether they are compatible
                (no differences).
            update_kcl_meta_data: How to treat loaded KCLayout info.
                overwrite: overwrite existing info entries
                skip: keep existing info values
                drop: don't add any new info
            meta_format: How to read KCell metainfo from the gds. `v1` had stored port
                transformations as strings, never versions have them stored and loaded
                in their native KLayout formats.
        """
        # see: wait for KLayout update https://github.com/KLayout/klayout/issues/1609
        logger.critical(
            "KLayout <=0.28.15 (last update 2024-02-02) cannot read LayoutMetaInfo on"
            " 'Cell.read'. kfactory uses these extensively for ports, info, and "
            "settings. Therefore proceed at your own risk."
        )
        if meta_format is None:
            meta_format = config.meta_format
        fn = str(Path(filename).expanduser().resolve())
        if test_merge and (
            options.cell_conflict_resolution
            != kdb.LoadLayoutOptions.CellConflictResolution.RenameCell
        ):
            for kcell in self.kcl.kcells.values():
                kcell.set_meta_data()
            layout_b = kdb.Layout()
            layout_b.read(fn, options)
            layout_a = self.kcl.layout.dup()
            layout_a.delete_cell(layout_a.cell(self.name).cell_index())
            diff = MergeDiff(
                layout_a=layout_a,
                layout_b=layout_b,
                name_a=self.name,
                name_b=Path(filename).stem,
            )
            diff.compare()
            if diff.dbu_differs:
                raise MergeError("Layouts' DBU differ. Check the log for more info.")
            elif diff.diff_xor.cells() > 0:
                diff_kcl = KCLayout(self.name + "_XOR")
                diff_kcl.layout.assign(diff.diff_xor)
                show(diff_kcl)

                raise MergeError(
                    f"Layout {self.name} cannot merge with layout "
                    f"{Path(filename).stem} safely. See the error messages or"
                    f"or check with KLayout."
                )

        cell_ids = self._kdb_cell.read(fn, options)
        info, settings = self.kcl.get_meta_data()

        match update_kcl_meta_data:
            case "overwrite":
                for k, v in info.items():
                    self.info[k] = v
            case "skip":
                _info = self.info.model_dump()

                for k, v in self.info:
                    _info[k] = v
                info.update(_info)
                self.info = Info(**info)

            case "drop":
                pass
            case _:
                raise ValueError(
                    f"Unknown meta update strategy {update_kcl_meta_data=}"
                    ", available strategies are 'overwrite', 'skip', or 'drop'"
                )
        meta_format = settings.get("meta_format") or meta_format

        if register_cells:
            new_cis = set(cell_ids)

            for c in new_cis:
                kc = self.kcl[c]
                kc.rebuild()
                kc.get_meta_data(meta_format=meta_format)
        else:
            cis = self.kcl.kcells.keys()
            new_cis = set(cell_ids)

            for c in new_cis & cis:
                kc = self.kcl[c]
                kc.rebuild()
                kc.get_meta_data(meta_format=meta_format)

        self.rebuild()
        self.get_meta_data(meta_format=meta_format)

        return cell_ids

    @classmethod
    def to_yaml(cls, representer, node):  # type: ignore
        """Internal function to convert the cell to yaml."""
        d = {
            "name": node.name,
            # "ports": node.ports,  # Ports.to_yaml(representer, node.ports),
        }

        insts = [
            {"cellname": inst.cell.name, "trans": inst._instance.trans.to_s()}
            for inst in node.insts
        ]
        shapes = {
            node.layout().get_info(layer).to_s(): [
                shape.to_s() for shape in node.shapes(layer).each()
            ]
            for layer in node.layout().layer_indexes()
            if not node.shapes(layer).is_empty()
        }
        ports: list[Any] = []
        for port in node.ports:
            _l = node.kcl.get_info(port.layer)
            p = {"name": port.name, "layer": [_l.layer, _l.datatype]}
            if port._trans:
                p["trans"] = port._trans.to_s()
                p["width"] = port.width
            else:
                p["dcplx_trans"] = port._dcplx_trans.to_s()
                p["dwidth"] = port.dwidth
            p["info"] = node.info.model_dump()
            ports.append(p)

        d["ports"] = ports

        if insts:
            d["insts"] = insts
        if shapes:
            d["shapes"] = shapes
        d["settings"] = node.settings.model_dump()
        return representer.represent_mapping(cls.yaml_tag, d)

    def each_inst(self) -> Iterator[Instance]:
        """Iterates over all child instances (which may actually be instance arrays)."""
        yield from (Instance(self.kcl, inst) for inst in self._kdb_cell.each_inst())

    def each_overlapping_inst(self, b: kdb.Box | kdb.DBox) -> Iterator[Instance]:
        """Gets the instances overlapping the given rectangle."""
        yield from (
            Instance(self.kcl, inst) for inst in self._kdb_cell.each_overlapping_inst(b)
        )

    def each_touching_inst(self, b: kdb.Box | kdb.DBox) -> Iterator[Instance]:
        """Gets the instances overlapping the given rectangle."""
        yield from (
            Instance(self.kcl, inst) for inst in self._kdb_cell.each_touching_inst(b)
        )

    @overload
    def insert(
        self, inst: Instance | kdb.CellInstArray | kdb.DCellInstArray
    ) -> Instance: ...

    @overload
    def insert(
        self, inst: kdb.CellInstArray | kdb.DCellInstArray, property_id: int
    ) -> Instance: ...

    def insert(
        self,
        inst: Instance | kdb.CellInstArray | kdb.DCellInstArray,
        property_id: int | None = None,
    ) -> Instance:
        """Inserts a cell instance given by another reference."""
        if self._locked:
            raise LockedError(self)
        if isinstance(inst, Instance):
            return Instance(self.kcl, self._kdb_cell.insert(inst._instance))
        else:
            if not property_id:
                return Instance(self.kcl, self._kdb_cell.insert(inst))
            else:
                assert isinstance(inst, kdb.CellInstArray | kdb.DCellInstArray)
                return Instance(self.kcl, self._kdb_cell.insert(inst, property_id))

    @overload
    def transform(
        self,
        inst: kdb.Instance,
        trans: kdb.Trans | kdb.DTrans | kdb.ICplxTrans | kdb.DCplxTrans,
        /,
        *,
        no_warn: bool = False,
    ) -> Instance: ...

    @overload
    def transform(
        self,
        trans: kdb.Trans | kdb.DTrans | kdb.ICplxTrans | kdb.DCplxTrans,
        /,
        *,
        no_warn: bool = False,
    ) -> None: ...

    def transform(
        self,
        inst_or_trans: kdb.Instance
        | kdb.Trans
        | kdb.DTrans
        | kdb.ICplxTrans
        | kdb.DCplxTrans,
        trans: kdb.Trans | kdb.DTrans | kdb.ICplxTrans | kdb.DCplxTrans | None = None,
        /,
        *,
        no_warn: bool = False,
    ) -> Instance | None:
        """Transforms the instance or cell with the transformation given."""
        if not no_warn:
            logger.warning(
                "You are transforming the KCell {}. It is highly discouraged to do"
                " this. You probably want to transform an instance instead.",
                self.name,
            )
        if self._locked:
            raise LockedError(self)
        if trans:
            return Instance(
                self.kcl,
                self._kdb_cell.transform(
                    inst_or_trans,  # type: ignore[arg-type]
                    trans,  # type: ignore[arg-type]
                ),
            )
        else:
            return self._kdb_cell.transform(inst_or_trans)  # type:ignore[arg-type]

    def set_meta_data(self) -> None:
        """Set metadata of the Cell.

        Currently, ports, settings and info will be set.
        """
        for i, port in enumerate(self.ports):
            if port.name:
                self.add_meta_info(
                    kdb.LayoutMetaInfo(
                        f"kfactory:ports:{i}:name", port.name, None, True
                    )
                )
            self.add_meta_info(
                kdb.LayoutMetaInfo(
                    f"kfactory:ports:{i}:layer",
                    self.kcl.layout.get_info(port.layer),
                    None,
                    True,
                )
            )
            self.add_meta_info(
                kdb.LayoutMetaInfo(f"kfactory:ports:{i}:width", port.width, None, True)
            )
            self.add_meta_info(
                kdb.LayoutMetaInfo(
                    f"kfactory:ports:{i}:port_type", port.port_type, None, True
                )
            )
            if port._trans:
                self.add_meta_info(
                    kdb.LayoutMetaInfo(
                        f"kfactory:ports:{i}:trans", port._trans, None, True
                    )
                )
            elif port._dcplx_trans:
                self.add_meta_info(
                    kdb.LayoutMetaInfo(
                        f"kfactory:ports:{i}:dcplx_trans",
                        port._dcplx_trans,
                        None,
                        True,
                    )
                )

            info = port.info.model_dump()
            for name, value in info.items():
                self.add_meta_info(
                    kdb.LayoutMetaInfo(
                        f"kfactory:ports:{i}:info:{name}",
                        value,
                        None,
                        True,
                    )
                )

        for name, setting in self.settings.model_dump().items():
            self.add_meta_info(
                kdb.LayoutMetaInfo(f"kfactory:settings:{name}", setting, None, True)
            )
        for name, info in self.info.model_dump().items():
            self.add_meta_info(
                kdb.LayoutMetaInfo(f"kfactory:info:{name}", info, None, True)
            )
        for name, setting_unit in self.settings_units.model_dump().items():
            self.add_meta_info(
                kdb.LayoutMetaInfo(
                    f"kfactory:settings_units:{name}", setting_unit, None, True
                )
            )
        if self.function_name is not None:
            self.add_meta_info(
                kdb.LayoutMetaInfo(
                    "kfactory:function_name", self.function_name, None, True
                )
            )

        if self.basename is not None:
            self.add_meta_info(
                kdb.LayoutMetaInfo("kfactory:basename", self.basename, None, True)
            )

    def get_meta_data(self, meta_format: Literal["v1", "v2"] | None = None) -> None:
        """Read metadata from the KLayout Layout object."""
        if meta_format is None:
            meta_format = config.meta_format
        port_dict: dict[str, Any] = {}
        settings: dict[str, MetaData] = {}
        settings_units: dict[str, str] = {}
        for meta in self.each_meta_info():
            if meta.name.startswith("kfactory:ports"):
                i, _type = meta.name.removeprefix("kfactory:ports:").split(":", 1)
                if i not in port_dict:
                    port_dict[i] = {}
                if not _type.startswith("info"):
                    port_dict[i][_type] = meta.value
                else:
                    if "info" not in port_dict[i]:
                        port_dict[i]["info"] = {}
                    port_dict[i]["info"][_type.removeprefix("info:")] = meta.value
            elif meta.name.startswith("kfactory:info"):
                setattr(self.info, meta.name.removeprefix("kfactory:info:"), meta.value)
            elif meta.name.startswith("kfactory:settings_units"):
                settings_units[meta.name.removeprefix("kfactory:settings_units:")] = (
                    meta.value
                )
            elif meta.name.startswith("kfactory:settings"):
                settings[meta.name.removeprefix("kfactory:settings:")] = meta.value

            elif meta.name == "kfactory:function_name":
                self.function_name = meta.value

            elif meta.name == "kfactory:basename":
                self.basename = meta.value

        self._settings = KCellSettings(**settings)
        self._settings_units = KCellSettingsUnits(**settings_units)

        self.ports = Ports(self.kcl)

        match meta_format:
            case "v2":
                for index in sorted(port_dict.keys()):
                    _d = port_dict[index]
                    name = _d.get("name", None)
                    port_type = _d["port_type"]
                    layer = self.kcl.layout.layer(_d["layer"])
                    width = _d["width"]
                    trans = _d.get("trans", None)
                    dcplx_trans = _d.get("dcplx_trans", None)
                    _port = Port(
                        name=name,
                        width=width,
                        layer=layer,
                        trans=kdb.Trans.R0,
                        kcl=self.kcl,
                        port_type=port_type,
                        info=_d.get("info", {}),
                    )
                    if trans:
                        _port.trans = trans
                    elif dcplx_trans:
                        _port.dcplx_trans = dcplx_trans

                    self.add_port(_port, keep_mirror=True)
            case "v1":
                for index in sorted(port_dict.keys()):
                    _d = port_dict[index]
                    name = _d.get("name", None)
                    port_type = _d["port_type"]
                    layer = self.kcl.layout.layer(_d["layer"])
                    width = _d["width"]
                    trans = _d.get("trans", None)
                    dcplx_trans = _d.get("dcplx_trans", None)
                    _port = Port(
                        name=name,
                        width=width,
                        layer=layer,
                        trans=kdb.Trans.R0,
                        kcl=self.kcl,
                        port_type=port_type,
                        info=_d.get("info", {}),
                    )
                    if trans:
                        _port.trans = trans.from_s()
                    elif dcplx_trans:
                        _port.dcplx_trans = dcplx_trans.from_s()

                    self.add_port(_port, keep_mirror=True)
            case _:
                raise ValueError(
                    f"Unknown metadata format {config.meta_format}."
                    f" Available formats are 'default' or 'legacy'."
                )

    @property
    def x(self) -> int:
        """Returns the x-coordinate of the center of the bounding box."""
        return self._kdb_cell.bbox().center().x

    @property
    def y(self) -> int:
        """Returns the y-coordinate of the center of the bounding box."""
        return self._kdb_cell.bbox().center().y

    @property
    def xmin(self) -> int:
        """Returns the x-coordinate of the left edge of the bounding box."""
        return self._kdb_cell.bbox().left

    @property
    def center(self) -> kdb.Point:
        """Returns the coordinate center of the bounding box."""
        return self._kdb_cell.bbox().center()

    @property
    def ymin(self) -> int:
        """Returns the x-coordinate of the left edge of the bounding box."""
        return self._kdb_cell.bbox().bottom

    @property
    def xmax(self) -> int:
        """Returns the x-coordinate of the left edge of the bounding box."""
        return self._kdb_cell.bbox().right

    @property
    def ymax(self) -> int:
        """Returns the x-coordinate of the left edge of the bounding box."""
        return self._kdb_cell.bbox().top

    @property
    def xsize(self) -> int:
        """Returns the x-coordinate of the left edge of the bounding box."""
        return self._kdb_cell.bbox().width()

    @property
    def ysize(self) -> int:
        """Returns the x-coordinate of the left edge of the bounding box."""
        return self._kdb_cell.bbox().height()

    @property
    def dxmin(self) -> float:
        """Returns the x-coordinate of the left edge of the bounding box."""
        return self._kdb_cell.dbbox().left

    @property
    def dymin(self) -> float:
        """Returns the x-coordinate of the left edge of the bounding box."""
        return self._kdb_cell.dbbox().bottom

    @property
    def dxmax(self) -> float:
        """Returns the x-coordinate of the left edge of the bounding box."""
        return self._kdb_cell.dbbox().right

    @property
    def dymax(self) -> float:
        """Returns the x-coordinate of the left edge of the bounding box."""
        return self._kdb_cell.dbbox().top

    @property
    def dxsize(self) -> float:
        """Returns the width of the bounding box."""
        return self._kdb_cell.dbbox().width()

    @property
    def dysize(self) -> float:
        """Returns the height of the bounding box."""
        return self._kdb_cell.dbbox().height()

    @property
    def dx(self) -> float:
        """X coordinate of the port in um."""
        return self._kdb_cell.dbbox().center().x

    @property
    def dy(self) -> float:
        """Y coordinate of the port in um."""
        return self._kdb_cell.dbbox().center().y

    @property
    def dcenter(self) -> kdb.DPoint:
        """Coordinate of the port in um."""
        return self._kdb_cell.dbbox().center()

    def l2n(self, port_types: Iterable[str] = ("optical",)) -> kdb.LayoutToNetlist:
        """Generate a LayoutToNetlist object from the port types.

        Args:
            port_types: The port types to consider for the netlist extraction.
        """
        l2n = kdb.LayoutToNetlist(self.name, self.kcl.dbu)
        l2n.extract_netlist()
        il = l2n.internal_layout()

        def filter_port(port: Port) -> bool:
            return port.port_type in port_types

        for ci in self.called_cells():
            c = self.kcl[ci]
            c.circuit(l2n, port_types=port_types)
        self.circuit(l2n, port_types=port_types)
        il.assign(self.kcl.layout)
        return l2n

    def circuit(
        self, l2n: kdb.LayoutToNetlist, port_types: Iterable[str] = ("optical",)
    ) -> None:
        """Create the circuit of the KCell in the given netlist."""
        netlist = l2n.netlist()

        def port_filter(num_port: tuple[int, Port]) -> bool:
            return num_port[1].port_type in port_types

        circ = kdb.Circuit()
        circ.name = self.name
        circ.cell_index = self.cell_index()
        circ.boundary = self.boundary or self.dbbox()

        inst_ports: dict[
            str, dict[str, list[tuple[int, int, Instance, Port, kdb.SubCircuit]]]
        ] = {}
        cell_ports: dict[str, dict[str, list[tuple[int, Port]]]] = {}

        # sort the cell's ports by position and layer

        portnames: set[str] = set()

        for i, port in filter(port_filter, enumerate(self.ports)):
            _trans = port.trans.dup()
            _trans.angle = _trans.angle % 2
            _trans.mirror = False
            layer_info = self.kcl.layout.get_info(port.layer)
            layer = f"{layer_info.layer}_{layer_info.datatype}"

            if port.name in portnames:
                raise ValueError(
                    "Netlist extraction is not possible with"
                    f" colliding port names. Duplicate name: {port.name}"
                )

            v = _trans.disp
            h = f"{v.x}_{v.y}"
            if h not in cell_ports:
                cell_ports[h] = {}
            if layer not in cell_ports[h]:
                cell_ports[h][layer] = []
            cell_ports[h][layer].append((i, port))

            if port.name:
                portnames.add(port.name)

        # create nets and connect pins for each cell_port
        for h, layer_dict in cell_ports.items():
            for layer, _ports in layer_dict.items():
                net = circ.create_net(
                    "-".join(_port[1].name or f"{_port[0]}" for _port in _ports)
                )
                for i, port in _ports:
                    pin = circ.create_pin(port.name or f"{i}")
                    circ.connect_pin(pin, net)

        # sort the ports of all instances by position and layer
        for i, inst in enumerate(self.insts):
            name = inst.name or f"{i}_{inst.cell.name}"
            subc = circ.create_subcircuit(
                netlist.circuit_by_cell_index(inst.cell_index), name
            )
            subc.trans = inst.dcplx_trans

            for j, port in filter(port_filter, enumerate(inst.ports)):
                _trans = port.trans.dup()
                _trans.angle = _trans.angle % 2
                _trans.mirror = False
                v = _trans.disp
                h = f"{v.x}_{v.y}"
                layer_info = self.kcl.layout.get_info(port.layer)
                layer = f"{layer_info.layer}_{layer_info.datatype}"
                if h not in inst_ports:
                    inst_ports[h] = {}
                if layer not in inst_ports[h]:
                    inst_ports[h][layer] = []
                inst_ports[h][layer].append((i, j, inst, port, subc))

        # go through each position and layer and connect ports to their matching cell
        # port or connect the instance ports
        for h, inst_layer_dict in inst_ports.items():
            for layer, ports in inst_layer_dict.items():
                if h in cell_ports and layer in cell_ports[h]:
                    # connect a cell port to its matching instance port
                    cellports = cell_ports[h][layer]

                    assert len(cellports) == 1, (
                        "Netlists with directly connect cell ports"
                        " are currently not supported"
                    )
                    assert len(ports) == 1, (
                        f"Multiple instance {[port[4] for port in ports]}"
                        f"ports connected to the cell port {cellports[0]}"
                        " this is currently not supported and most likely a bug"
                    )

                    inst_port = ports[0]
                    port = inst_port[3]

                    port_check(cellports[0][1], port, PortCheck.all_overlap)
                    subc = inst_port[4]
                    subc.connect_pin(
                        subc.circuit_ref().pin_by_name(port.name or str(inst_port[1])),
                        circ.net_by_name(cellports[0][1].name or f"{cellports[0][0]}"),
                    )
                else:
                    # connect instance ports to each other
                    name = "-".join(
                        [
                            (inst.name or str(i)) + "_" + (port.name or str(j))
                            for i, j, inst, port, subc in ports
                        ]
                    )

                    net = circ.create_net(name)
                    assert len(ports) <= 2, (
                        "Optical connection with more than two ports are not supported "
                        f"{[_port[3] for _port in ports]}"
                    )
                    if len(ports) == 2:
                        port_check(ports[0][3], ports[1][3], PortCheck.all_opposite)
                        for i, j, inst, port, subc in ports:
                            subc.connect_pin(
                                subc.circuit_ref().pin_by_name(port.name or str(j)), net
                            )
        netlist.add(circ)

    def connectivity_check(
        self,
        port_types: list[str] = [],
        layers: list[int] = [],
        db: rdb.ReportDatabase | None = None,
        recursive: bool = True,
        add_cell_ports: bool = False,
        check_layer_connectivity: bool = True,
    ) -> rdb.ReportDatabase:
        """Create a ReportDatabase for port problems.

        Problems are overlapping ports that aren't aligned, more than two ports
        overlapping, width mismatch, port_type mismatch.

        Args:
            port_types: Filter for certain port typers
            layers: Only create the report for certain layers
            db: Use an existing ReportDatabase instead of creating a new one
            recursive: Create the report not only for this cell, but all child cells as
                well.
            add_cell_ports: Also add a category "CellPorts" which contains all the cells
                selected ports.
            check_layer_connectivity: Check whether the layer overlaps with instances.
        """
        if not db:
            db = rdb.ReportDatabase(f"Connectivity Check {self.name}")
        if recursive:
            cc = self.called_cells()
            for c in self.kcl.each_cell_bottom_up():
                if c in cc:
                    self.kcl[c].connectivity_check(
                        port_types=port_types, db=db, recursive=False
                    )
        db_cell = db.create_cell(self.name)
        cell_ports = {}
        layer_cats: dict[int, rdb.RdbCategory] = {}

        def layer_cat(layer: int) -> rdb.RdbCategory:
            if layer not in layer_cats:
                if isinstance(layer, LayerEnum):
                    ln = layer.name
                else:
                    li = self.kcl.get_info(layer)
                    ln = str(li).replace("/", "_")
                layer_cats[layer] = db.category_by_path(ln) or db.create_category(ln)
            return layer_cats[layer]

        for port in self.ports:
            if (not port_types or port.port_type in port_types) and (
                not layers or port.layer in layers
            ):
                if add_cell_ports:
                    c_cat = db.category_by_path(
                        layer_cat(port.layer).path() + ".CellPorts"
                    ) or db.create_category(layer_cat(port.layer), "CellPorts")
                    it = db.create_item(db_cell, c_cat)
                    if port.name:
                        it.add_value(f"Port name: {port.name}")
                    if port._trans:
                        it.add_value(
                            port_polygon(port.width)
                            .transformed(port.trans)
                            .to_dtype(self.kcl.dbu)
                        )
                    else:
                        it.add_value(
                            port_polygon(port.width)
                            .to_dtype(self.kcl.dbu)
                            .transformed(port.dcplx_trans)
                        )
                xy = (port.x, port.y)
                if port.layer not in cell_ports:
                    cell_ports[port.layer] = {xy: [port]}
                else:
                    if xy not in cell_ports[port.layer]:
                        cell_ports[port.layer][xy] = [port]
                    else:
                        cell_ports[port.layer][xy].append(port)
                rec_it = kdb.RecursiveShapeIterator(
                    self.kcl.layout,
                    self._kdb_cell,
                    port.layer,
                    kdb.Box(2, port.width).transformed(port.trans),
                )
                edges = kdb.Region(rec_it).merge().edges().merge()
                port_edge = kdb.Edge(0, port.width // 2, 0, -port.width // 2)
                if port._trans:
                    port_edge = port_edge.transformed(port.trans)
                else:
                    port_edge = port_edge.transformed(
                        port.dcplx_trans.to_itrans(self.kcl.dbu)
                    )
                p_edges = kdb.Edges([port_edge])
                phys_overlap = p_edges & edges
                if not phys_overlap.is_empty() and phys_overlap[0] != port_edge:
                    p_cat = db.category_by_path(
                        layer_cat(port.layer).path() + ".PartialPhysicalShape"
                    ) or db.create_category(
                        layer_cat(port.layer), "PartialPhysicalShape"
                    )
                    it = db.create_item(db_cell, p_cat)
                    it.add_value(
                        "Insufficient overlap, partial overlap with polygon of"
                        f" {(phys_overlap[0].p1 - phys_overlap[0].p2).abs()}/"
                        f"{port.width}"
                    )
                    it.add_value(
                        port_polygon(port.width)
                        .transformed(port.trans)
                        .to_dtype(self.kcl.dbu)
                        if port._trans
                        else port_polygon(port.width)
                        .to_dtype(self.kcl.dbu)
                        .transformed(port.dcplx_trans)
                    )
                elif phys_overlap.is_empty():
                    p_cat = db.category_by_path(
                        layer_cat(port.layer).path() + ".MissingPhysicalShape"
                    ) or db.create_category(
                        layer_cat(port.layer), "MissingPhysicalShape"
                    )
                    it = db.create_item(db_cell, p_cat)
                    it.add_value(
                        f"Found no overlapping Edge with Port {port.name or str(port)}"
                    )
                    it.add_value(
                        port_polygon(port.width)
                        .transformed(port.trans)
                        .to_dtype(self.kcl.dbu)
                        if port._trans
                        else port_polygon(port.width)
                        .to_dtype(self.kcl.dbu)
                        .transformed(port.dcplx_trans)
                    )

        inst_ports = {}
        for inst in self.insts:
            for port in inst.ports:
                if (not port_types or port.port_type in port_types) and (
                    not layers or port.layer in layers
                ):
                    xy = (port.x, port.y)
                    if port.layer not in inst_ports:
                        inst_ports[port.layer] = {xy: [(port, inst.cell)]}
                    else:
                        if xy not in inst_ports[port.layer]:
                            inst_ports[port.layer][xy] = [(port, inst.cell)]
                        else:
                            inst_ports[port.layer][xy].append((port, inst.cell))

        for layer, port_coord_mapping in inst_ports.items():
            lc = layer_cat(layer)
            for coord, ports in port_coord_mapping.items():
                match len(ports):
                    case 1:
                        if layer in cell_ports and coord in cell_ports[layer]:
                            ccp = _check_cell_ports(
                                cell_ports[layer][coord][0], ports[0][0]
                            )
                            if ccp & 1:
                                subc = db.category_by_path(
                                    lc.path() + ".WidthMismatch"
                                ) or db.create_category(lc, "WidthMismatch")
                                create_port_error(
                                    ports[0][0],
                                    cell_ports[layer][coord][0],
                                    ports[0][1],
                                    self,
                                    db,
                                    db_cell,
                                    subc,
                                    self.kcl.dbu,
                                )

                            if ccp & 2:
                                subc = db.category_by_path(
                                    lc.path() + ".AngleMismatch"
                                ) or db.create_category(lc, "AngleMismatch")
                                create_port_error(
                                    ports[0][0],
                                    cell_ports[layer][coord][0],
                                    ports[0][1],
                                    self,
                                    db,
                                    db_cell,
                                    subc,
                                    self.kcl.dbu,
                                )
                            if ccp & 4:
                                subc = db.category_by_path(
                                    lc.path() + ".TypeMismatch"
                                ) or db.create_category(lc, "TypeMismatch")
                                create_port_error(
                                    ports[0][0],
                                    cell_ports[layer][coord][0],
                                    ports[0][1],
                                    self,
                                    db,
                                    db_cell,
                                    subc,
                                    self.kcl.dbu,
                                )
                        else:
                            subc = db.category_by_path(
                                lc.path() + ".OrphanPort"
                            ) or db.create_category(lc, "OrphanPort")
                            it = db.create_item(db_cell, subc)
                            it.add_value(
                                f"Port Name: {ports[0][1].name}"
                                f"{ports[0][0].name or str(ports[0][0])})"
                            )
                            if ports[0][0]._trans:
                                it.add_value(
                                    port_polygon(ports[0][0].width)
                                    .transformed(ports[0][0]._trans)
                                    .to_dtype(self.kcl.dbu)
                                )
                            else:
                                it.add_value(
                                    port_polygon(port.width)
                                    .to_dtype(self.kcl.dbu)
                                    .transformed(port.dcplx_trans)
                                )

                    case 2:
                        cip = _check_inst_ports(ports[0][0], ports[1][0])
                        if cip & 1:
                            subc = db.category_by_path(
                                lc.path() + ".WidthMismatch"
                            ) or db.create_category(lc, "WidthMismatch")
                            create_port_error(
                                ports[0][0],
                                ports[1][0],
                                ports[0][1],
                                ports[1][1],
                                db,
                                db_cell,
                                subc,
                                self.kcl.dbu,
                            )

                        if cip & 2:
                            subc = db.category_by_path(
                                lc.path() + ".AngleMismatch"
                            ) or db.create_category(lc, "AngleMismatch")
                            create_port_error(
                                ports[0][0],
                                ports[1][0],
                                ports[0][1],
                                ports[1][1],
                                db,
                                db_cell,
                                subc,
                                self.kcl.dbu,
                            )
                        if cip & 4:
                            subc = db.category_by_path(
                                lc.path() + ".TypeMismatch"
                            ) or db.create_category(lc, "TypeMismatch")
                            create_port_error(
                                ports[0][0],
                                ports[1][0],
                                ports[0][1],
                                ports[1][1],
                                db,
                                db_cell,
                                subc,
                                self.kcl.dbu,
                            )
                        if layer in cell_ports and coord in cell_ports[layer]:
                            subc = db.category_by_path(
                                lc.path() + ".portoverlap"
                            ) or db.create_category(lc, "portoverlap")
                            it = db.create_item(db_cell, subc)
                            text = "Port Names: "
                            values: list[rdb.RdbItemValue] = []
                            cell_port = cell_ports[layer][coord][0]
                            text += (
                                f"{self.name}."
                                f"{cell_port.name or cell_port.trans.to_s()}/"
                            )
                            if cell_port._trans:
                                values.append(
                                    rdb.RdbItemValue(
                                        port_polygon(cell_port.width)
                                        .transformed(cell_port._trans)
                                        .to_dtype(self.kcl.dbu)
                                    )
                                )
                            else:
                                values.append(
                                    rdb.RdbItemValue(
                                        port_polygon(cell_port.width)
                                        .to_dtype(self.kcl.dbu)
                                        .transformed(cell_port.dcplx_trans)
                                    )
                                )
                            for _port in ports:
                                text += (
                                    f"{_port[1].name}."
                                    f"{_port[0].name or _port[0].trans.to_s()}/"
                                )

                                values.append(
                                    rdb.RdbItemValue(
                                        port_polygon(_port[0].width)
                                        .transformed(_port[0].trans)
                                        .to_dtype(self.kcl.dbu)
                                    )
                                )
                            it.add_value(text[:-1])
                            for value in values:
                                it.add_value(value)

                    case x if x > 2:
                        subc = db.category_by_path(
                            lc.path() + ".portoverlap"
                        ) or db.create_category(lc, "portoverlap")
                        it = db.create_item(db_cell, subc)
                        text = "Port Names: "
                        values = []
                        for _port in ports:
                            text += (
                                f"{_port[1].name}."
                                f"{_port[0].name or _port[0].trans.to_s()}/"
                            )

                            values.append(
                                rdb.RdbItemValue(
                                    port_polygon(_port[0].width)
                                    .transformed(_port[0].trans)
                                    .to_dtype(self.kcl.dbu)
                                )
                            )
                        it.add_value(text[:-1])
                        for value in values:
                            it.add_value(value)
            if check_layer_connectivity:
                error_region_shapes = kdb.Region()
                error_region_instances = kdb.Region()
                reg = kdb.Region(self.shapes(layer))
                inst_regions: dict[int, kdb.Region] = {}
                inst_region = kdb.Region()
                for i, inst in enumerate(self.insts):
                    _inst_region = kdb.Region(inst.bbox(layer))
                    inst_shapes: kdb.Region | None = None
                    if not (inst_region & _inst_region).is_empty():
                        if inst_shapes is None:
                            inst_shapes = kdb.Region()
                            shape_it = self.begin_shapes_rec_overlapping(
                                layer, inst.bbox(layer)
                            )
                            shape_it.select_cells([inst.cell.cell_index()])
                            shape_it.min_depth = 1
                            for _it in shape_it.each():
                                if _it.path()[0].inst() == inst._instance:
                                    inst_shapes.insert(
                                        _it.shape().polygon.transformed(_it.trans())
                                    )

                        for j, _reg in inst_regions.items():
                            if _reg & _inst_region:
                                __reg = kdb.Region()
                                shape_it = self.begin_shapes_rec_touching(
                                    layer, (_reg & _inst_region).bbox()
                                )
                                shape_it.select_cells([self.insts[j].cell.cell_index()])
                                shape_it.min_depth = 1
                                for _it in shape_it.each():
                                    if _it.path()[0].inst() == self.insts[j]._instance:
                                        __reg.insert(
                                            _it.shape().polygon.transformed(_it.trans())
                                        )

                                error_region_instances.insert(__reg & inst_shapes)

                    if not (_inst_region & reg).is_empty():
                        rec_it = self.begin_shapes_rec_touching(
                            layer, (_inst_region & reg).bbox()
                        )
                        rec_it.min_depth = 1
                        error_region_shapes += kdb.Region(rec_it) & reg
                    inst_region += _inst_region
                    inst_regions[i] = _inst_region
                if not error_region_shapes.is_empty():
                    sc = db.category_by_path(
                        layer_cat(layer).path() + ".ShapeInstanceshapeOverlap"
                    ) or db.create_category(
                        layer_cat(layer), "ShapeInstanceshapeOverlap"
                    )
                    it = db.create_item(db_cell, sc)
                    it.add_value("Shapes overlapping with shapes of instances")
                    for poly in error_region_shapes.merge().each():
                        it.add_value(poly.to_dtype(self.kcl.dbu))
                if not error_region_instances.is_empty():
                    sc = db.category_by_path(
                        layer_cat(layer).path() + ".InstanceshapeOverlap"
                    ) or db.create_category(layer_cat(layer), "InstanceshapeOverlap")
                    it = db.create_item(db_cell, sc)
                    it.add_value(
                        "Instance shapes overlapping with shapes of other instances"
                    )
                    for poly in error_region_instances.merge().each():
                        it.add_value(poly.to_dtype(self.kcl.dbu))

        return db

    def insert_vinsts(self) -> None:
        """Insert all virtual instances and create Instances of real KCells."""
        for vi in self.vinsts:
            vi.insert_into(self)
        self.vinsts.clear()

    def create_vinst(self, cell: VKCell | KCell) -> VInstance:
        """Insert the KCell as a VInstance into a VKCell or KCell."""
        vi = VInstance(cell)
        self.vinsts.append(vi)
        return vi


def create_port_error(
    p1: Port,
    p2: Port,
    c1: KCell,
    c2: KCell,
    db: rdb.ReportDatabase,
    db_cell: rdb.RdbCell,
    cat: rdb.RdbCategory,
    dbu: float,
) -> None:
    it = db.create_item(db_cell, cat)
    if p1.name and p2.name:
        it.add_value(f"Port Names: {c1.name}.{p1.name}/{c2.name}.{p2.name}")
    it.add_value(port_polygon(p1.width).transformed(p1.trans).to_dtype(dbu))
    it.add_value(port_polygon(p2.width).transformed(p2.trans).to_dtype(dbu))


class Constants(BaseSettings):
    """Constant Model class."""

    pass


class LayerLevel(BaseModel):
    """Level for 3D LayerStack.

    Parameters:
        layer: (GDSII Layer number, GDSII datatype).
        thickness: layer thickness in um.
        thickness_tolerance: layer thickness tolerance in um.
        zmin: height position where material starts in um.
        material: material name.
        sidewall_angle: in degrees with respect to normal.
        z_to_bias: parametrizes shrinking/expansion of the design GDS layer
            when extruding from zmin (0) to zmin + thickness (1).
            Defaults no buffering [[0, 1], [0, 0]].
        info: simulation_info and other types of metadata.
            mesh_order: lower mesh order (1) will have priority over higher
                mesh order (2) in the regions where materials overlap.
            refractive_index: refractive_index
                can be int, complex or function that depends on wavelength (um).
            type: grow, etch, implant, or background.
            mode: octagon, taper, round.
                https://gdsfactory.github.io/klayout_pyxs/DocGrow.html
            into: etch into another layer.
                https://gdsfactory.github.io/klayout_pyxs/DocGrow.html
            doping_concentration: for implants.
            resistivity: for metals.
            bias: in um for the etch.
    """

    layer: tuple[int, int]
    thickness: float
    thickness_tolerance: float | None = None
    zmin: float
    material: str | None = None
    sidewall_angle: float = 0.0
    z_to_bias: tuple[int, ...] | None = None
    info: Info = Info()

    def __init__(
        self,
        layer: tuple[int, int] | LayerEnum,
        zmin: float,
        thickness: float,
        thickness_tolerance: float | None = None,
        material: str | None = None,
        sidewall_angle: float = 0.0,
        z_to_bias: tuple[int, ...] | None = None,
        info: Info = Info(),
    ):
        if isinstance(layer, LayerEnum):
            layer = (layer.layer, layer.datatype)
        super().__init__(
            layer=layer,
            zmin=zmin,
            thickness=thickness,
            thickness_tolerance=thickness_tolerance,
            material=material,
            sidewall_angle=sidewall_angle,
            z_to_bias=z_to_bias,
            info=info,
        )


class LayerStack(BaseModel):
    """For simulation and 3D rendering.

    Parameters:
        layers: dict of layer_levels.
    """

    layers: dict[str, LayerLevel] = Field(default_factory=dict)

    def __init__(self, **layers: LayerLevel):
        """Add LayerLevels automatically for subclassed LayerStacks."""
        super().__init__(layers=layers)

    def get_layer_to_thickness(self) -> dict[tuple[int, int], float]:
        """Returns layer tuple to thickness (um)."""
        return {
            level.layer: level.thickness
            for level in self.layers.values()
            if level.thickness
        }

    def get_layer_to_zmin(self) -> dict[tuple[int, int], float]:
        """Returns layer tuple to z min position (um)."""
        return {
            level.layer: level.zmin for level in self.layers.values() if level.thickness
        }

    def get_layer_to_material(self) -> dict[tuple[int, int], str]:
        """Returns layer tuple to material name."""
        return {
            level.layer: level.material
            for level in self.layers.values()
            if level.thickness and level.material
        }

    def get_layer_to_sidewall_angle(self) -> dict[tuple[int, int], float]:
        """Returns layer tuple to material name."""
        return {
            level.layer: level.sidewall_angle
            for level in self.layers.values()
            if level.thickness
        }

    def get_layer_to_info(self) -> dict[tuple[int, int], Info]:
        """Returns layer tuple to info dict."""
        return {level.layer: level.info for level in self.layers.values()}

    def to_dict(self) -> dict[str, dict[str, dict[str, Any]]]:
        return {
            level_name: level.model_dump() for level_name, level in self.layers.items()
        }

    def __getitem__(self, key: str) -> LayerLevel:
        """Access layer stack elements."""
        if key not in self.layers:
            layers = list(self.layers.keys())
            raise ValueError(f"{key!r} not in {layers}")

        return self.layers[key]

    def __getattr__(self, attr: str) -> Any:
        return self.layers[attr]


class KCLayout(BaseModel, arbitrary_types_allowed=True, extra="allow"):
    """Small extension to the klayout.db.Layout.

    It adds tracking for the [KCell][kfactory.kcell.KCell] objects
    instead of only the `klayout.db.Cell` objects.
    Additionally it allows creation and registration through `create_cell`

    All attributes of `klayout.db.Layout` are transparently accessible

    Attributes:
        editable: Whether the layout should be opened in editable mode (default: True)
        rename_function: function that takes an iterable object of ports and renames
            them
    """

    """Store layers, enclosures, cell functions, simulation_settings ...

    only one Pdk can be active at a given time.

    Attributes:
        name: PDK name.
        enclosures: dict of enclosures factories.
        cells: dict of str mapping to KCells.
        cell_factories: dict of str mapping to cell factories.
        base_pdk: a pdk to copy from and extend.
        default_decorator: decorate all cells, if not otherwise defined on the cell.
        layers: maps name to gdslayer/datatype.
            Must be of type LayerEnum.
        layer_stack: maps name to layer numbers, thickness, zmin, sidewall_angle.
            if can also contain material properties
            (refractive index, nonlinear coefficient, sheet resistance ...).
        sparameters_path: to store Sparameters simulations.
        interconnect_cml_path: path to interconnect CML (optional).
        grid_size: in um. Defaults to 1nm.
        constants: dict of constants for the PDK.

    """
    _name: str
    layout: kdb.Layout
    layer_enclosures: LayerEnclosureModel
    enclosure: KCellEnclosure
    library: kdb.Library

    factories: Factories[KCell]
    virtual_factories: Factories[VKCell]
    kcells: dict[int, KCell]
    layers: type[LayerEnum]
    layer_stack: LayerStack
    netlist_layer_mapping: dict[LayerEnum | int, LayerEnum | int] = Field(
        default_factory=dict
    )
    sparameters_path: Path | str | None
    interconnect_cml_path: Path | str | None
    constants: Constants = Field(default_factory=Constants)
    rename_function: Callable[..., None]
    _registered_functions: dict[int, Callable[..., KCell]]

    info: Info = Field(default_factory=Info)
    _settings: KCellSettings
    future_cell_name: str | None

    def __init__(
        self,
        name: str,
        layer_enclosures: dict[str, LayerEnclosure] | LayerEnclosureModel | None = None,
        enclosure: KCellEnclosure | None = None,
        layers: type[LayerEnum] | None = None,
        sparameters_path: Path | str | None = None,
        interconnect_cml_path: Path | str | None = None,
        layer_stack: LayerStack | None = None,
        constants: type[Constants] | None = None,
        base_kcl: KCLayout | None = None,
        port_rename_function: Callable[..., None] = rename_clockwise_multi,
        copy_base_kcl_layers: bool = True,
        info: dict[str, MetaData] | None = None,
    ) -> None:
        """Create a new KCLayout (PDK). Can be based on an old KCLayout.

        Args:
            name: Name of the PDK.
            layer_enclosures: Additional KCellEnclosures that should be available
                except the KCellEnclosure
            enclosure: The standard KCellEnclosure of the PDK.
            layers: A LayerEnum describing the layerstack of the PDK.
            sparameters_path: Path to the sparameters config file.
            interconnect_cml_path: Path to the interconnect file.
            layer_stack: maps name to layer numbers, thickness, zmin, sidewall_angle.
                if can also contain material properties
                (refractive index, nonlinear coefficient, sheet resistance ...).
            constants: A model containing all the constants related to the PDK.
            base_kcl: an optional basis of the PDK.
            port_rename_function: Which function to use for renaming kcell ports.
            copy_base_kcl_layers: Copy all known layers from the base if any are
                defined.
            info: Additional metadata to put into info attribute.
        """
        library = kdb.Library()
        layout = library.layout()
        if base_kcl:
            if copy_base_kcl_layers and layer_stack:
                layer_stackdict = base_kcl.layer_stack.model_dump()
                layer_stackdict.update(layer_stack.model_dump())
                layer_stack = LayerStack.model_construct(**layer_stackdict)
            else:
                layer_stack = layer_stack or LayerStack()
            _constants = constants() if constants else base_kcl.constants.model_copy()
        else:
            layer_stack = layer_stack or LayerStack()
            _constants = constants() if constants else Constants()
        super().__init__(
            _name=name,
            kcells={},
            layer_enclosures=LayerEnclosureModel(enclosure_map={}),
            enclosure=KCellEnclosure([]),
            layers=layerenum_from_dict(layers={}, kcl=self),
            factories=Factories({}),
            virtual_factories=Factories({}),
            sparameters_path=sparameters_path,
            interconnect_cml_path=interconnect_cml_path,
            constants=_constants,
            library=library,
            layer_stack=layer_stack,
            layout=layout,
            rename_function=port_rename_function,
            info=Info(**info) if info else Info(),
            future_cell_name=None,
        )
        self._name = name
        self._settings = KCellSettings(
            version=__version__,
            klayout_version=kdb.__version__,  # type: ignore[attr-defined]
            meta_format="v2",
        )

        self.library.register(self.name)
        if layers is not None:
            layer_dict = {
                _layer.name: (_layer.layer, _layer.datatype)
                for _layer in layers  # type: ignore[attr-defined]
            }
        else:
            layer_dict = {}

        if base_kcl:
            if copy_base_kcl_layers:
                base_layer_dict = {
                    _layer.name: (_layer.layer, _layer.datatype)
                    for _layer in base_kcl.layers  # type: ignore[attr-defined]
                }
                base_layer_dict.update(layer_dict)
                layer_dict = base_layer_dict

                layers = self.layerenum_from_dict(
                    name=base_kcl.layers.__name__, layers=layer_dict
                )
            else:
                layers = self.layerenum_from_dict(layers=layer_dict)
            sparameters_path = sparameters_path or base_kcl.sparameters_path
            interconnect_cml_path = (
                interconnect_cml_path or base_kcl.interconnect_cml_path
            )
            if enclosure is None:
                enclosure = base_kcl.enclosure or KCellEnclosure([])
            if layer_enclosures is None:
                _layer_enclosures = LayerEnclosureModel()
        else:
            if layer_enclosures:
                if isinstance(layer_enclosures, LayerEnclosureModel):
                    _layer_enclosures = LayerEnclosureModel(
                        enclosure_map={
                            name: lenc.copy_to(self)
                            for name, lenc in layer_enclosures.enclosure_map.items()
                        }
                    )
                else:
                    _layer_enclosures = LayerEnclosureModel(
                        enclosure_map={
                            name: lenc.copy_to(self)
                            for name, lenc in layer_enclosures.items()
                        }
                    )
            else:
                _layer_enclosures = LayerEnclosureModel(enclosure_map={})

            enclosure = (
                enclosure.copy_to(self) if enclosure else KCellEnclosure(enclosures=[])
            )
            layers = self.layerenum_from_dict(name="LAYER", layers=layer_dict)
            sparameters_path = sparameters_path
            interconnect_cml_path = interconnect_cml_path
            if enclosure is None:
                enclosure = KCellEnclosure([])
            if layer_enclosures is None:
                _layer_enclosures = LayerEnclosureModel()
        self.layers = layers
        self.sparameters_path = sparameters_path
        self.enclosure = enclosure
        self.layer_enclosures = _layer_enclosures
        self.interconnect_cml_path = interconnect_cml_path

        kcls[self.name] = self

    def _set_name_and_library(self, name: str) -> None:
        self._name = name
        self.library.register(name)

    @computed_field  # type: ignore[misc]
    @property
    def name(self) -> str:
        """Name of the KCLayout."""
        return self._name

    @property
    def settings(self) -> KCellSettings:
        """Settings dictionary set by __init__ with metainfo."""
        return self._settings

    @overload
    def cell(
        self,
        _func: KCellFunc[KCellParams],
        /,
    ) -> KCellFunc[KCellParams]: ...

    @overload
    def cell(
        self,
        /,
        *,
        set_settings: bool = True,
        set_name: bool = True,
        check_ports: bool = True,
        check_instances: CHECK_INSTANCES | None = None,
        snap_ports: bool = True,
        basename: str | None = None,
        drop_params: list[str] = ["self", "cls"],
        register_factory: bool = True,
        overwrite_existing: bool | None = None,
        layout_cache: bool | None = None,
        info: dict[str, MetaData] | None = None,
        post_process: Iterable[Callable[[KCell], None]] = [],
    ) -> Callable[[KCellFunc[KCellParams]], KCellFunc[KCellParams]]: ...

    def cell(
        self,
        _func: KCellFunc[KCellParams] | None = None,
        /,
        *,
        set_settings: bool = True,
        set_name: bool = True,
        check_ports: bool = True,
        check_instances: CHECK_INSTANCES | None = None,
        snap_ports: bool = True,
        add_port_layers: bool = True,
        cache: Cache[int, Any] | dict[int, Any] | None = None,
        basename: str | None = None,
        drop_params: list[str] = ["self", "cls"],
        register_factory: bool = True,
        overwrite_existing: bool | None = None,
        layout_cache: bool | None = None,
        info: dict[str, MetaData] | None = None,
        post_process: Iterable[Callable[[KCell], None]] = [],
    ) -> (
        KCellFunc[KCellParams]
        | Callable[[KCellFunc[KCellParams]], KCellFunc[KCellParams]]
    ):
        """Decorator to cache and auto name the cell.

        This will use `functools.cache` to cache the function call.
        Additionally, if enabled this will set the name and from the args/kwargs of the
        function and also paste them into a settings dictionary of the
        [KCell][kfactory.kcell.KCell].

        Args:
            set_settings: Copy the args & kwargs into the settings dictionary
            set_name: Auto create the name of the cell to the functionname plus a
                string created from the args/kwargs
            check_ports: Check whether there are any non-90° ports in the cell and throw
                a warning if there are.
            check_instances: Check for any complex instances. A complex instance is a an
                instance that has a magnification != 1 or non-90° rotation.
                Depending on the setting, an error is raised, the cell is flattened,
                a VInstance is created instead of a regular instance, or they are
                ignored.
            snap_ports: Snap the centers of the ports onto the grid
                (only x/y, not angle).
            add_port_layers: Add special layers of
                [netlist_layer_mapping][kfactory.kcell.KCLayout.netlist_layer_mapping]
                to the ports if the port layer is in the mapping.
            cache: Provide a user defined cache instead of an internal one. This
                can be used for example to clear the cache.
                expensive if the cell is called often).
            basename: Overwrite the name normally inferred from the function or class
                name.
            drop_params: Drop these parameters before writing the
                [settings][kfactory.kcell.KCell.settings]
            register_factory: Register the resulting KCell-function to the
                [factories][kfactory.kcell.KCLayout.factories]
            layout_cache: If true, treat the layout like a cache, if a cell with the
                same name exists already, pick that one instead of using running the
                function. This only works if `set_name` is true. Can be globally
                configured through `config.cell_layout_cache`.
            overwrite_existing: If cells were created with the same name, delete other
                cells with the same name. Can be globally configured through
                `config.cell_overwrite_existing`.
            info: Additional metadata to put into info attribute.
            post_process: List of functions to call after the cell has been created.
        """
        d2fs = rec_dict_to_frozenset
        fs2d = rec_frozenset_to_dict

        if check_instances is None:
            check_instances = config.check_instances
        if overwrite_existing is None:
            overwrite_existing = config.cell_overwrite_existing
        if layout_cache is None:
            layout_cache = config.cell_layout_cache

        def decorator_autocell(
            f: Callable[KCellParams, KCell],
        ) -> Callable[KCellParams, KCell]:
            sig = inspect.signature(f)

            _cache: Cache[_HashedTuple, KCell] | dict[_HashedTuple, KCell] = (
                cache or Cache(maxsize=float("inf"))
            )

            @functools.wraps(f)
            def wrapper_autocell(
                *args: KCellParams.args, **kwargs: KCellParams.kwargs
            ) -> KCell:
                params: dict[str, KCellParams.kwargs | KCellParams.args] = {
                    p.name: p.default for k, p in sig.parameters.items()
                }
                param_units: dict[str, str] = {
                    p.name: p.annotation.__metadata__[0]
                    for p in sig.parameters.values()
                    if get_origin(p.annotation) is Annotated
                }
                arg_par = list(sig.parameters.items())[: len(args)]
                for i, (k, v) in enumerate(arg_par):
                    params[k] = args[i]
                params.update(kwargs)

                del_parameters: list[str] = []

                for key, value in params.items():
                    if isinstance(value, dict):
                        params[key] = d2fs(value)
                    if value == inspect.Parameter.empty:
                        del_parameters.append(key)

                for param in del_parameters:
                    params.pop(param, None)
                    param_units.pop(param, None)

                @logger.catch(reraise=True)
                @cachetools.cached(cache=_cache)
                @functools.wraps(f)
                def wrapped_cell(
                    **params: KCellParams.args | KCellParams.kwargs,
                ) -> KCell:
                    for key, value in params.items():
                        if isinstance(value, frozenset):
                            params[key] = fs2d(value)

                    if set_name:
                        if basename is not None:
                            name = get_cell_name(basename, **params)
                        else:
                            name = get_cell_name(f.__name__, **params)
                        old_future_name = self.future_cell_name
                        self.future_cell_name = name
                        if layout_cache:
                            logger.debug(
                                "Loading {} from layout cache", self.future_cell_name
                            )
                            c = self.layout.cell(self.future_cell_name)
                            if c is not None:
                                return self[c.cell_index()]
                        logger.debug(
                            "Constructing {}",
                            self.future_cell_name,
                        )
                    cell = f(**params)
                    if cell._locked:
                        # If the cell is locked, it comes from a cache (most likely)
                        # and should be copied first
                        cell = cell.dup()
                    if set_name:
                        cell.name = name
                        self.future_cell_name = old_future_name
                    if overwrite_existing:
                        for c in list(self.layout.cells(cell.name)):
                            if c is not cell._kdb_cell:
                                self[c.cell_index()].delete()
                    dbu = cell.kcl.layout.dbu
                    if set_settings:
<<<<<<< HEAD
                        cell.function_name = f.__name__
=======
                        settings = cell.settings.model_dump()
                        settings_units = cell.settings_units.model_dump()
                        if hasattr(f, "__name__"):
                            cell.function_name = f.__name__
                        elif hasattr(f, "func"):
                            cell.function_name = f.func.__name__
                        else:
                            raise ValueError(f"Function {f} has no name.")

>>>>>>> 38babb49
                        cell.basename = basename

                        for param in drop_params:
                            params.pop(param, None)
                            param_units.pop(param, None)
                        cell._settings = KCellSettings(**params)
                        cell._settings_units = KCellSettingsUnits(**param_units)
                    match check_instances:
                        case CHECK_INSTANCES.RAISE:
                            if any(inst.is_complex() for inst in cell.each_inst()):
                                raise ValueError(
                                    "Most foundries will not allow off-grid instances. "
                                    "Please flatten them or add check_instances=False"
                                    " to the decorator.\n"
                                    "Cellnames of instances affected by this:"
                                    + "\n".join(
                                        inst.cell.name
                                        for inst in cell.each_inst()
                                        if inst.is_complex()
                                    )
                                )
                        case CHECK_INSTANCES.FLATTEN:
                            if any(inst.is_complex() for inst in cell.each_inst()):
                                cell.flatten()
                        case CHECK_INSTANCES.VINSTANCES:
                            if any(inst.is_complex() for inst in cell.each_inst()):
                                complex_insts = [
                                    inst
                                    for inst in cell.each_inst()
                                    if inst.is_complex()
                                ]
                                for inst in complex_insts:
                                    vinst = cell.create_vinst(
                                        self[inst.cell.cell_index()]
                                    )
                                    vinst.trans = inst.dcplx_trans
                                    inst.delete()
                    cell.insert_vinsts()
                    if snap_ports:
                        for port in cell.ports:
                            if port._dcplx_trans:
                                dup = port._dcplx_trans.dup()
                                dup.disp = port._dcplx_trans.disp.to_itype(
                                    dbu
                                ).to_dtype(dbu)
                                port.dcplx_trans = dup
                    if add_port_layers:
                        for port in cell.ports:
                            if port.layer in cell.kcl.netlist_layer_mapping:
                                if port._trans:
                                    edge = kdb.Edge(
                                        kdb.Point(0, -port.width // 2),
                                        kdb.Point(0, port.width // 2),
                                    )
                                    cell.shapes(
                                        cell.kcl.netlist_layer_mapping[port.layer]
                                    ).insert(port.trans * edge)
                                    if port.name:
                                        cell.shapes(
                                            cell.kcl.netlist_layer_mapping[port.layer]
                                        ).insert(kdb.Text(port.name, port.trans))
                                else:
                                    dedge = kdb.DEdge(
                                        kdb.DPoint(0, -port.dwidth / 2),
                                        kdb.DPoint(0, port.dwidth / 2),
                                    )
                                    cell.shapes(
                                        cell.kcl.netlist_layer_mapping[port.layer]
                                    ).insert(port.dcplx_trans * dedge)
                                    if port.name:
                                        cell.shapes(
                                            cell.kcl.netlist_layer_mapping[port.layer]
                                        ).insert(
                                            kdb.DText(
                                                port.name, port.dcplx_trans.s_trans()
                                            )
                                        )
                    cell._locked = True
                    if cell.kcl != self:
                        raise ValueError(
                            "The KCell created must be using the same"
                            " KCLayout object as the @cell decorator. "
                            f"{self.name!r} != {cell.kcl.name!r}. Please make sure to "
                            "use @kcl.cell and only use @cell for cells which are"
                            " created through kfactory.kcl. To create KCells not in "
                            "the standard KCLayout, use either custom_kcl.kcell() or "
                            "KCell(kcl=custom_kcl)."
                        )
                    return cell

                _cell = wrapped_cell(**params)

                if info is not None:
                    _cell.info.update(info)

                for pp in post_process:
                    pp(_cell)

                if _cell._destroyed():
                    # If the any cell has been destroyed, we should clean up the cache.
                    # Delete all the KCell entrances in the cache which have
                    # `_destroyed() == True`
                    _deleted_cell_hashes: list[_HashedTuple] = [
                        _hash_item
                        for _hash_item, _cell_item in _cache.items()
                        if _cell_item._destroyed()
                    ]
                    for _dch in _deleted_cell_hashes:
                        del _cache[_dch]
                    _cell = wrapped_cell(**params)

                return _cell

            if register_factory:
                self.factories[basename or f.__name__] = wrapper_autocell
            return wrapper_autocell

        return decorator_autocell if _func is None else decorator_autocell(_func)

    @overload
    def vcell(
        self,
        _func: Callable[KCellParams, VKCell],
        /,
    ) -> Callable[KCellParams, VKCell]: ...

    @overload
    def vcell(
        self,
        /,
        *,
        set_settings: bool = True,
        set_name: bool = True,
        check_ports: bool = True,
        basename: str | None = None,
        drop_params: list[str] = ["self", "cls"],
        register_factory: bool = True,
    ) -> Callable[[Callable[KCellParams, VKCell]], Callable[KCellParams, VKCell]]: ...

    @logger.catch(reraise=True)
    def vcell(
        self,
        _func: Callable[KCellParams, VKCell] | None = None,
        /,
        *,
        set_settings: bool = True,
        set_name: bool = True,
        check_ports: bool = True,
        add_port_layers: bool = True,
        cache: Cache[int, Any] | dict[int, Any] | None = None,
        basename: str | None = None,
        drop_params: list[str] = ["self", "cls"],
        register_factory: bool = True,
    ) -> (
        Callable[KCellParams, VKCell]
        | Callable[[Callable[KCellParams, VKCell]], Callable[KCellParams, VKCell]]
    ):
        """Decorator to cache and auto name the cell.

        This will use `functools.cache` to cache the function call.
        Additionally, if enabled this will set the name and from the args/kwargs of the
        function and also paste them into a settings dictionary of the
        [KCell][kfactory.kcell.KCell].

        Args:
            set_settings: Copy the args & kwargs into the settings dictionary
            set_name: Auto create the name of the cell to the functionname plus a
                string created from the args/kwargs
            check_ports: Check whether there are any non-90° ports in the cell and throw
                a warning if there are
            snap_ports: Snap the centers of the ports onto the grid
                (only x/y, not angle).
            add_port_layers: Add special layers of
                [netlist_layer_mapping][kfactory.kcell.KCLayout.netlist_layer_mapping]
                to the ports if the port layer is in the mapping.
            cache: Provide a user defined cache instead of an internal one. This
                can be used for example to clear the cache.
            rec_dicts: Allow and inspect recursive dictionaries as parameters (can be
                expensive if the cell is called often).
            basename: Overwrite the name normally inferred from the function or class
                name.
            drop_params: Drop these parameters before writing the
                [settings][kfactory.kcell.KCell.settings]
            register_factory: Register the resulting KCell-function to the
                [factories][kfactory.kcell.KCLayout.factories]
        """
        d2fs = rec_dict_to_frozenset
        fs2d = rec_frozenset_to_dict

        def decorator_autocell(
            f: Callable[KCellParams, VKCell],
        ) -> Callable[KCellParams, VKCell]:
            sig = inspect.signature(f)

            # previously was a KCellCache, but dict should do for most case
            _cache = cache or {}

            @functools.wraps(f)
            def wrapper_autocell(
                *args: KCellParams.args, **kwargs: KCellParams.kwargs
            ) -> VKCell:
                params: dict[str, KCellParams.args] = {
                    p.name: p.default for p in sig.parameters.values()
                }
                param_units: dict[str, str] = {
                    p.name: p.annotation.__metadata__[0]
                    for p in sig.parameters.values()
                    if get_origin(p.annotation) is Annotated
                }
                arg_par = list(sig.parameters.items())[: len(args)]
                for i, (k, v) in enumerate(arg_par):
                    params[k] = args[i]
                params.update(kwargs)

                del_parameters: list[str] = []

                for key, value in params.items():
                    if isinstance(value, dict):
                        params[key] = d2fs(value)
                    if value == inspect.Parameter.empty:
                        del_parameters.append(key)

                for param in del_parameters:
                    params.pop(param, None)
                    param_units.pop(param, None)

                @cachetools.cached(cache=_cache)
                @functools.wraps(f)
                def wrapped_cell(
                    **params: KCellParams.args,
                ) -> VKCell:
                    for key, value in params.items():
                        if isinstance(value, frozenset):
                            params[key] = fs2d(value)
                    cell = f(**params)
                    if cell._locked:
                        raise ValueError(
                            "Trying to change a locked VKCell is no allowed. "
                            f"{cell.name=}"
                        )
                    if set_name:
                        if basename is not None:
                            name = get_cell_name(basename, **params)
                        elif "self" in params:
                            name = get_cell_name(
                                params["self"].__class__.__name__, **params
                            )
                        else:
                            name = get_cell_name(f.__name__, **params)
                        cell.name = name
                    if set_settings:
                        cell.function_name = f.__name__
                        cell.basename = basename
                        for param in drop_params:
                            params.pop(param, None)
                            param_units.pop(param, None)
                        cell._settings = KCellSettings(**params)
                        cell._settings_units = KCellSettingsUnits(**param_units)
                    if add_port_layers:
                        for port in cell.ports:
                            if port.layer in cell.kcl.netlist_layer_mapping:
                                if port._trans:
                                    edge = kdb.Edge(
                                        kdb.Point(0, -port.width // 2),
                                        kdb.Point(0, port.width // 2),
                                    )
                                    cell.shapes(
                                        cell.kcl.netlist_layer_mapping[port.layer]
                                    ).insert(port.trans * edge)
                                    if port.name:
                                        cell.shapes(
                                            cell.kcl.netlist_layer_mapping[port.layer]
                                        ).insert(kdb.Text(port.name, port.trans))
                                else:
                                    dedge = kdb.DEdge(
                                        kdb.DPoint(0, -port.dwidth / 2),
                                        kdb.DPoint(0, port.dwidth / 2),
                                    )
                                    cell.shapes(
                                        cell.kcl.netlist_layer_mapping[port.layer]
                                    ).insert(port.dcplx_trans * dedge)
                                    if port.name:
                                        cell.shapes(
                                            cell.kcl.netlist_layer_mapping[port.layer]
                                        ).insert(
                                            kdb.DText(
                                                port.name, port.dcplx_trans.s_trans()
                                            )
                                        )
                    cell._locked = True
                    if cell.kcl != self:
                        raise ValueError(
                            "The KCell created must be using the same"
                            " KCLayout object as the @cell decorator. "
                            f"{self.name!r} != {cell.kcl.name!r}. Please make sure to "
                            "use @kcl.cell and only use @cell for cells which are"
                            " created through kfactory.kcl. To create KCells not in "
                            "the standard KCLayout, use either custom_kcl.kcell() or "
                            "KCell(kcl=custom_kcl)."
                        )
                    return cell

                return wrapped_cell(**params)

            if register_factory:
                self.virtual_factories[basename or f.__name__] = wrapper_autocell
            return wrapper_autocell

        return decorator_autocell if _func is None else decorator_autocell(_func)

    def kcell(self, name: str | None = None, ports: Ports | None = None) -> KCell:
        """Create a new cell based ont he pdk's layout object."""
        return KCell(name=name, kcl=self, ports=ports)

    def layer_enum(
        self, name: str, layers: dict[str, tuple[int, int]]
    ) -> type[LayerEnum]:
        """Create a new LAYER enum based on the pdk's kcl."""
        return layerenum_from_dict(name=name, layers=layers, kcl=self)

    def __getattr__(self, name: str) -> Any:
        """If KCLayout doesn't have an attribute, look in the KLayout Cell."""
        if name != "_name":
            return self.layout.__getattribute__(name)

    def __setattr__(self, name: str, value: Any) -> None:
        """Use a custom setter to automatically set attributes.

        If the attribute is not in this object, set it on the
        Layout object.
        """
        match name:
            case "_name":
                object.__setattr__(self, name, value)
            case "name":
                self._set_name_and_library(value)
            case _:
                if name in self.model_fields:
                    super().__setattr__(name, value)
                else:
                    self.layout.__setattr__(name, value)

    def layerenum_from_dict(
        self, name: str = "LAYER", *, layers: dict[str, tuple[int, int]]
    ) -> type[LayerEnum]:
        """Create a new [LayerEnum][kfactory.kcell.LayerEnum] from this KCLayout."""
        return layerenum_from_dict(layers=layers, name=name, kcl=self)

    def clear(self, keep_layers: bool = True) -> None:
        """Clear the Layout.

        If the layout is cleared, all the LayerEnums and
        """
        self.layout.clear()
        self.kcells = {}

        if keep_layers:
            self.layers = layerenum_from_dict(
                kcl=self,
                name=self.layers.__name__,
                layers={
                    layer_name: (layer.layer, layer.datatype)
                    for layer_name, layer in self.layers.__members__.items()
                },
            )

    def dup(self, init_cells: bool = True) -> KCLayout:
        """Create a duplication of the `~KCLayout` object.

        Args:
            init_cells: initialize the all cells in the new KCLayout object

        Returns:
            Copy of itself
        """
        kcl = KCLayout(self.name + "_DUPLICATE")
        kcl.layout.assign(self.layout.dup())
        if init_cells:
            for i, kc in self.kcells.items():
                kcl.kcells[i] = KCell(
                    name=kc.name,
                    kcl=kcl,
                    kdb_cell=kcl.layout.cell(kc.name),
                    ports=kc.ports,
                )
                kcl.kcells[i]._settings = kc.settings.model_copy()
                kcl.kcells[i].info = kc.info.model_copy(
                    update={n: v for n, v in kc.info}
                )
        kcl.rename_function = self.rename_function
        return kcl

    def create_cell(
        self,
        name: str,
        *args: str,
        allow_duplicate: bool = False,
    ) -> kdb.Cell:
        """Create a new cell in the library.

        This shouldn't be called manually.
        The constructor of KCell will call this method.

        Args:
            name: The (initial) name of the cell.
            allow_duplicate: Allow the creation of a cell with the same name which
                already is registered in the Layout.
                This will create a cell with the name `name` + `$1` or `2..n`
                increasing by the number of existing duplicates
            args: additional arguments passed to
                `klayout.db.Layout.create_cell`

        Returns:
            klayout.db.Cell: klayout.db.Cell object created in the Layout

        """
        if allow_duplicate or (self.layout.cell(name) is None):
            return self.layout.create_cell(name, *args)
        else:
            raise ValueError(
                f"Cellname {name} already exists. Please make sure the cellname is"
                " unique or pass `allow_duplicate` when creating the library"
            )

    def delete_cell(self, cell: KCell | int) -> None:
        """Delete a cell in the kcl object."""
        if isinstance(cell, int):
            self.layout.delete_cell(cell)
            del self.kcells[cell]
        else:
            ci = cell.cell_index()
            self.layout.delete_cell(ci)
            del self.kcells[ci]

    def delete_cell_rec(self, cell_index: int) -> None:
        """Deletes a KCell plus all subcells."""
        self.layout.delete_cell_rec(cell_index)
        self.rebuild()

    def delete_cells(self, cell_index_list: Sequence[int]) -> None:
        """Delete a sequence of cell by indexes."""
        self.layout.delete_cells(cell_index_list)
        self.rebuild()

    def rebuild(self) -> None:
        """Rebuild the KCLayout based on the Layoutt object."""
        kcells2delete: list[int] = []
        for ci in self.kcells:
            if self[ci]._destroyed():
                kcells2delete.append(ci)

        for ci in kcells2delete:
            del self.kcells[ci]

    def register_cell(self, kcell: KCell, allow_reregister: bool = False) -> None:
        """Register an existing cell in the KCLayout object.

        Args:
            kcell: KCell to be registered in the KCLayout
            allow_reregister: Overwrite the existing KCell registration with this one.
                Doesn't allow name duplication.
        """

        def check_name(other: KCell) -> bool:
            return other._kdb_cell.name == kcell._kdb_cell.name

        if (kcell.cell_index() not in self.kcells) or allow_reregister:
            self.kcells[kcell.cell_index()] = kcell
        else:
            raise ValueError(
                "Cannot register a new cell with a name that already"
                " exists in the library"
            )

    def __getitem__(self, obj: str | int) -> KCell:
        """Retrieve a cell by name(str) or index(int).

        Attrs:
            obj: name of cell or cell_index
        """
        if isinstance(obj, int):
            try:
                return self.kcells[obj]
            except KeyError:
                if self.layout.cell(obj) is None:
                    raise

                kdb_c = self.layout.cell(obj)
                c = KCell(name=kdb_c.name, kcl=self, kdb_cell=self.layout.cell(obj))
                c.get_meta_data()
                return c
        else:
            if self.layout.cell(obj) is not None:
                try:
                    return self.kcells[self.layout.cell(obj).cell_index()]
                except KeyError:
                    kdb_c = self.layout.cell(obj)
                    c = KCell(name=kdb_c.name, kcl=self, kdb_cell=self.layout.cell(obj))
                    c.get_meta_data()
                    return c
            from pprint import pformat

            raise ValueError(
                f"Library doesn't have a KCell named {obj},"
                " available KCells are"
                f"{pformat(sorted([cell.name for cell in self.kcells.values()]))}"
            )

    def read(
        self,
        filename: str | Path,
        options: kdb.LoadLayoutOptions = load_layout_options(),
        register_cells: bool = False,
        test_merge: bool = True,
        update_kcl_meta_data: Literal["overwrite", "skip", "drop"] = "skip",
        meta_format: Literal["v1", "v2"] | None = None,
    ) -> kdb.LayerMap:
        """Read a GDS file into the existing Layout.

        Any existing meta info (KCell.info and KCell.settings) will be overwritten if
        a KCell already exists. Instead of overwriting the cells, they can also be
        loaded into new cells by using the corresponding cell_conflict_resolution.

        This will fail if any of the read cells try to load into a locked KCell.

        Args:
            filename: Path of the GDS file.
            options: KLayout options to load from the GDS. Can determine how merge
                conflicts are handled for example. See
                https://www.klayout.de/doc-qt5/code/class_LoadLayoutOptions.html
            register_cells: If `True` create KCells for all cells in the GDS.
            test_merge: Check the layouts first whether they are compatible
                (no differences).
            update_kcl_meta_data: How to treat loaded KCLayout info.
                overwrite: overwrite existing info entries
                skip: keep existing info values
                drop: don't add any new info
            meta_format: How to read KCell metainfo from the gds. `v1` had stored port
                transformations as strings, never versions have them stored and loaded
                in their native KLayout formats.
        """
        if meta_format is None:
            meta_format = config.meta_format
        layout_b = kdb.Layout()
        layout_b.read(str(filename), options)
        if (
            self.cells() > 0
            and test_merge
            and (
                options.cell_conflict_resolution
                != kdb.LoadLayoutOptions.CellConflictResolution.RenameCell
            )
        ):
            for kcell in self.kcells.values():
                kcell.set_meta_data()
            diff = MergeDiff(
                layout_a=self.layout,
                layout_b=layout_b,
                name_a=self.name,
                name_b=Path(filename).stem,
            )
            diff.compare()
            if diff.dbu_differs:
                raise MergeError("Layouts' DBU differ. Check the log for more info.")
            elif diff.diff_xor.cells() > 0:
                diff_kcl = KCLayout(self.name + "_XOR")
                diff_kcl.layout.assign(diff.diff_xor)
                show(diff_kcl)

                raise MergeError(
                    f"Layout {self.name} cannot merge with layout "
                    f"{Path(filename).stem} safely. See the error messages or"
                    f"or check with KLayout."
                )

        cells = set(self.layout.cells("*"))
        fn = str(Path(filename).expanduser().resolve())
        lm = self.layout.read(fn, options)
        info, settings = self.get_meta_data()

        match update_kcl_meta_data:
            case "overwrite":
                for k, v in info.items():
                    self.info[k] = v
            case "skip":
                _info = self.info.model_dump()

                for k, v in self.info:
                    _info[k] = v
                info.update(_info)
                self.info = Info(**info)

            case "drop":
                pass
            case _:
                raise ValueError(
                    f"Unknown meta update strategy {update_kcl_meta_data=}"
                    ", available strategies are 'overwrite', 'skip', or 'drop'"
                )
        meta_format = settings.get("meta_format") or config.meta_format
        load_cells = set(layout_b.cells("*"))
        new_cells = load_cells - cells

        if register_cells:
            for c in new_cells:
                kc = KCell(kdb_cell=c, kcl=self)
                kc.get_meta_data(meta_format=meta_format)

        for c in load_cells & cells:
            kc = self.kcells[c.cell_index()]
            kc.get_meta_data(meta_format=meta_format)
            kc.rebuild()

        return lm

    def get_meta_data(self) -> tuple[dict[str, Any], dict[str, Any]]:
        """Read KCLayout meta info from the KLayout object."""
        settings = {}
        info = {}
        for meta in self.each_meta_info():
            if meta.name.startswith("kfactory:info"):
                info[meta.name.removeprefix("kfactory:info:")] = meta.value
            elif meta.name.startswith("kfactory:settings"):
                settings[meta.name.removeprefix("kfactory:settings:")] = meta.value

        return info, settings

    def set_meta_data(self) -> None:
        """Set the info/settings of the KCLayout."""
        for name, setting in self.settings.model_dump().items():
            self.add_meta_info(
                kdb.LayoutMetaInfo(f"kfactory:settings:{name}", setting, None, True)
            )
        for name, info in self.info.model_dump().items():
            self.add_meta_info(
                kdb.LayoutMetaInfo(f"kfactory:info:{name}", info, None, True)
            )

    @overload
    def write(self, filename: str | Path) -> None: ...

    @overload
    def write(
        self,
        filename: str | Path,
        options: kdb.SaveLayoutOptions,
    ) -> None: ...

    @overload
    def write(
        self,
        filename: str | Path,
        options: kdb.SaveLayoutOptions = save_layout_options(),
        set_meta: bool = True,
    ) -> None: ...

    def write(
        self,
        filename: str | Path,
        options: kdb.SaveLayoutOptions = save_layout_options(),
        set_meta: bool = True,
        convert_external_cells: bool = False,
    ) -> None:
        """Write a GDS file into the existing Layout.

        Args:
            filename: Path of the GDS file.
            options: KLayout options to load from the GDS. Can determine how merge
                conflicts are handled for example. See
                https://www.klayout.de/doc-qt5/code/class_LoadLayoutOptions.html
            set_meta: Make sure all the cells have their metadata set
            convert_external_cells: Whether to make KCells not in this KCLayout to

        """
        match (set_meta, convert_external_cells):
            case (True, True):
                self.set_meta_data()
                for kcell in self.kcells.values():
                    if not kcell._destroyed():
                        kcell.set_meta_data()
                        if kcell.is_library_cell():
                            kcell.convert_to_static(recursive=True)
            case (True, False):
                self.set_meta_data()
                for kcell in self.kcells.values():
                    if not kcell._destroyed():
                        kcell.set_meta_data()
            case (False, True):
                for kcell in self.kcells.values():
                    if kcell.is_library_cell() and not kcell._destroyed():
                        kcell.convert_to_static(recursive=True)

        for kc in self.kcells.values():
            kc.insert_vinsts()

        return self.layout.write(str(filename), options)

    def top_kcells(self) -> list[KCell]:
        """Return the top KCells."""
        return [self[tc.cell_index()] for tc in self.top_cells()]

    def top_kcell(self) -> KCell:
        """Return the top KCell if there is a single one."""
        return self[self.top_cell().cell_index()]

    def clear_kcells(self) -> None:
        """Clears all cells in the Layout object."""
        for tc in self.top_kcells():
            tc.prune_cell()
        self.kcells = {}


def layerenum_from_dict(
    layers: dict[str, tuple[int, int]], name: str = "LAYER", kcl: KCLayout | None = None
) -> type[LayerEnum]:
    members: dict[str, constant[KCLayout] | tuple[int, int]] = {
        "kcl": constant(kcl or _get_default_kcl())
    }
    members.update(layers)
    return LayerEnum(
        name,  # type: ignore[arg-type]
        members,  # type: ignore[arg-type]
    )


class Factories(UserDict[str, Callable[..., T]]):
    def __init__(self, data: dict[str, Callable[..., T]]) -> None:
        super().__init__(data)

    def __getattr__(self, name: str) -> Any:
        if name != "data":
            return self.data[name]
        else:
            self.__getattribute__(name)


class VKCell(BaseModel, arbitrary_types_allowed=True):
    """Emulate `[klayout.db.Cell][klayout.db.Cell]`."""

    _ports: Ports
    _shapes: dict[int, VShapes]
    _locked: bool
    _settings: KCellSettings
    _settings_units: KCellSettingsUnits
    info: Info
    kcl: KCLayout
    insts: list[VInstance]
    _name: str | None
    basename: str | None = None
    function_name: str | None = None
    size_info: DSizeInfo

    def __init__(
        self,
        name: str | None = None,
        kcl: KCLayout | None = None,
        info: dict[str, int | float | str] = {},
    ) -> None:
        kcl = kcl or _get_default_kcl()
        BaseModel.__init__(
            self, kcl=kcl, insts=[], info=Info(**info), size_info=DSizeInfo(self.bbox)
        )
        self._shapes = {}
        self._ports = Ports(kcl)
        self._locked = False
        self._settings = KCellSettings()
        self._settings_units = KCellSettingsUnits()
        self._name = name

    def bbox(self, layer: int | LayerEnum | None = None) -> kdb.DBox:
        _layers = set(self._shapes.keys())

        layers = _layers if layer is None else {layer} & _layers

        box = kdb.DBox()
        for _layer in layers:
            box += self.shapes(_layer).bbox()

        for vinst in self.insts:
            box += vinst.bbox()

        return box

    def dbbox(self, layer: int | LayerEnum | None = None) -> kdb.DBox:
        return self.bbox(layer=layer)

    def __getitem__(self, key: int | str | None) -> Port:
        """Returns port from instance."""
        return self.ports[key]

    @property
    def dsize_info(self) -> DSizeInfo:
        return self.size_info

    @property
    def vinsts(self) -> list[VInstance]:
        return self.insts

    @property
    def settings(self) -> KCellSettings:
        """Settings dictionary set by the [@vcell][kfactory.kcell.vcell] decorator."""
        return self._settings

    @property
    def settings_units(self) -> KCellSettingsUnits:
        """Dictionary containing the units of the settings.

        Set by the [@cell][kfactory.kcell.KCLayout.cell] decorator.
        """
        return self._settings_units

    @property
    def name(self) -> str | None:
        """Name of the KCell."""
        return self._name

    @name.setter
    def name(self, value: str) -> None:
        if self._locked:
            raise LockedError(self)
        self._name = value

    def dup(self) -> VKCell:
        """Copy the full cell.

        Removes lock if the original cell was locked.

        Returns:
            cell: Exact copy of the current cell.
                The name will have `$1` as duplicate names are not allowed
        """
        c = VKCell(kcl=self.kcl, name=self.name + "$1" if self.name else None)
        c.ports = self.ports.copy()

        c._settings = self.settings.model_copy()
        c._settings_units = self.settings_units.model_copy()
        c.info = self.info.model_copy()

        return c

    def add_port(
        self, port: Port, name: str | None = None, keep_mirror: bool = False
    ) -> Port:
        """Add an existing port. E.g. from an instance to propagate the port.

        Args:
            port: The port to add.
            name: Overwrite the name of the port
            keep_mirror: Keep the mirror part of the transformation of a port if
                `True`, else set the mirror flag to `False`.
        """
        if self._locked:
            raise LockedError(self)
        return self.ports.add_port(port=port, name=name, keep_mirror=keep_mirror)

    def add_ports(
        self, ports: Iterable[Port], prefix: str = "", keep_mirror: bool = False
    ) -> None:
        """Add a sequence of ports to the cells.

        Can be useful to add all ports of a instance for example.

        Args:
            ports: list/tuple (anything iterable) of ports.
            prefix: string to add in front of all the port names
            keep_mirror: Keep the mirror part of the transformation of a port if
                `True`, else set the mirror flag to `False`.
        """
        if self._locked:
            raise LockedError(self)
        self.ports.add_ports(ports=ports, prefix=prefix, keep_mirror=keep_mirror)

    def show(
        self,
        lyrdb: rdb.ReportDatabase | Path | str | None = None,
        l2n: kdb.LayoutToNetlist | Path | str | None = None,
        keep_position: bool = True,
        save_options: kdb.SaveLayoutOptions = save_layout_options(),
        use_libraries: bool = True,
        library_save_options: kdb.SaveLayoutOptions = save_layout_options(),
    ) -> None:
        """Stream the gds to klive.

        Will create a temporary file of the gds and load it in KLayout via klive
        """
        c = KCell()
        if self.name is not None:
            c.name = self.name
        VInstance(self).insert_into_flat(c, levels=0)
        c.add_ports(self.ports)
        show(
            c,
            lyrdb=lyrdb,
            l2n=l2n,
            keep_position=keep_position,
            save_options=save_options,
            use_libraries=use_libraries,
            library_save_options=library_save_options,
        )

    def plot(self) -> None:
        """Display cell.

        Usage: Pass the vkcell variable as an argument in the cell at the end
        """
        from .widgets.interactive import display_kcell

        c = KCell()
        if self.name is not None:
            c.name = self.name
        VInstance(self).insert_into_flat(c, levels=0)

        display_kcell(c)
        c.delete()

    def _ipython_display_(self) -> None:
        """Display a cell in a Jupyter Cell.

        Usage: Pass the kcell variable as an argument in the cell at the end
        """
        self.plot()

    def __repr__(self) -> str:
        """Return a string representation of the Cell."""
        port_names = [p.name for p in self.ports]
        return f"{self.name}: ports {port_names}, {len(self.insts)} instances"

    @property
    def ports(self) -> Ports:
        """Ports associated with the cell."""
        return self._ports

    @ports.setter
    def ports(self, new_ports: InstancePorts | Ports) -> None:
        if not self._locked:
            raise LockedError(self)
        self._ports = new_ports.copy()

    @overload
    def create_port(
        self,
        *,
        name: str | None = None,
        trans: kdb.Trans,
        width: int,
        layer: LayerEnum | int,
        port_type: str = "optical",
    ) -> Port: ...

    @overload
    def create_port(
        self,
        *,
        name: str | None = None,
        dcplx_trans: kdb.DCplxTrans,
        dwidth: float,
        layer: LayerEnum | int,
        port_type: str = "optical",
    ) -> Port: ...

    @overload
    def create_port(
        self,
        *,
        name: str | None = None,
        port: Port,
    ) -> Port: ...

    @overload
    def create_port(
        self,
        *,
        name: str | None = None,
        width: int,
        center: tuple[int, int],
        angle: int,
        layer: LayerEnum | int,
        port_type: str = "optical",
        mirror_x: bool = False,
    ) -> Port: ...

    def create_port(self, **kwargs: Any) -> Port:
        """Proxy for [Ports.create_port][kfactory.kcell.Ports.create_port]."""
        return self.ports.create_port(**kwargs)

    def layer(self, *args: Any, **kwargs: Any) -> int:
        """Get the layer info, convenience for `klayout.db.Layout.layer`."""
        return self.kcl.layout.layer(*args, **kwargs)

    def create_inst(
        self, cell: KCell | VKCell, trans: kdb.DCplxTrans = kdb.DCplxTrans()
    ) -> VInstance:
        inst = VInstance(cell=cell, trans=kdb.DCplxTrans())
        self.insts.append(inst)
        return inst

    def auto_rename_ports(self, rename_func: Callable[..., None] | None = None) -> None:
        """Rename the ports with the schema angle -> "NSWE" and sort by x and y.

        Args:
            rename_func: Function that takes Iterable[Port] and renames them.
                This can of course contain a filter and only rename some of the ports
        """
        if self._locked:
            raise LockedError(self)
        if rename_func is None:
            self.kcl.rename_function(self.ports._ports)
        else:
            rename_func(self.ports._ports)

    def __lshift__(self, cell: KCell | VKCell) -> VInstance:
        return self.create_inst(cell=cell)

    def create_vinst(self, cell: KCell | VKCell) -> VInstance:
        vi = VInstance(cell)
        self.vinsts.append(vi)
        return vi

    def shapes(self, layer: int) -> VShapes:
        if layer not in self._shapes:
            self._shapes[layer] = VShapes(cell=self, _shapes=[])
        return self._shapes[layer]

    def flatten(self) -> None:
        for inst in self.insts:
            inst.insert_into_flat(self, inst.trans)

    def draw_ports(self) -> None:
        """Draw all the ports on their respective layer."""
        polys: dict[float, kdb.DPolygon] = {}

        for port in self.ports:
            w = port.dwidth

            if w in polys:
                poly = polys[w]
            else:
                if w < 2:
                    poly = kdb.DPolygon(
                        [
                            kdb.DPoint(0, -w / 2),
                            kdb.DPoint(0, w / 2),
                            kdb.DPoint(w / 2, 0),
                        ]
                    )
                else:
                    poly = kdb.DPolygon(
                        [
                            kdb.DPoint(0, -w / 2),
                            kdb.DPoint(0, w / 2),
                            kdb.DPoint(w / 2, 0),
                            kdb.DPoint(w * 19 / 20, 0),
                            kdb.DPoint(w / 20, w * 9 / 20),
                            kdb.DPoint(w / 20, -w * 9 / 20),
                            kdb.DPoint(w * 19 / 20, 0),
                            kdb.DPoint(w / 2, 0),
                        ]
                    )
                polys[w] = poly
            self.shapes(port.layer).insert(poly.transformed(port.dcplx_trans))
            self.shapes(port.layer).insert(
                kdb.Text(port.name if port.name else "", port.trans)
            )

    def write(
        self,
        filename: str | Path,
        save_options: kdb.SaveLayoutOptions = save_layout_options(),
        convert_external_cells: bool = False,
        set_meta_data: bool = True,
    ) -> None:
        """Write a KCell to a GDS.

        See [KCLayout.write][kfactory.kcell.KCLayout.write] for more info.
        """
        c = KCell()
        if self.name is not None:
            c.name = self.name
        c._settings = self._settings
        c._settings_units = self._settings_units
        c.info = self.info
        VInstance(self).insert_into(c)

        c.write(
            filename=filename,
            save_options=save_options,
            convert_external_cells=convert_external_cells,
            set_meta_data=set_meta_data,
        )

    def l2n(
        self, port_types: Iterable[str] = ("optical",)
    ) -> tuple[KCell, kdb.LayoutToNetlist]:
        """Generate a LayoutToNetlist object from the port types.

        Args:
            port_types: The port types to consider for the netlist extraction.
        """
        c = KCell()
        if self.name is not None:
            c.name = self.name
        c._settings = self._settings
        c._settings_units = self._settings_units
        c.info = self.info
        VInstance(self).insert_into(c)
        return c, c.l2n()

    def connectivity_check(
        self,
        port_types: list[str] = [],
        layers: list[int] = [],
        db: rdb.ReportDatabase | None = None,
        recursive: bool = True,
        add_cell_ports: bool = False,
        check_layer_connectivity: bool = True,
    ) -> tuple[KCell, rdb.ReportDatabase]:
        c = KCell()
        if self.name is not None:
            c.name = self.name
        c._settings = self._settings
        c._settings_units = self._settings_units
        c.info = self.info
        VInstance(self).insert_into_flat(c, levels=0)
        return c, c.connectivity_check(
            port_types=port_types,
            layers=layers,
            db=db,
            recursive=recursive,
            add_cell_ports=add_cell_ports,
            check_layer_connectivity=check_layer_connectivity,
        )

    def insert(self, cell: KCell | VKCell) -> VInstance:
        vi = VInstance(cell)
        self.insts.append(vi)
        return vi

    @property
    def x(self) -> float:
        """Returns the x-coordinate of the center of the bounding box."""
        return self.bbox().center().x

    @property
    def y(self) -> float:
        """Returns the y-coordinate of the center of the bounding box."""
        return self.bbox().center().y

    @property
    def xmin(self) -> float:
        """Returns the x-coordinate of the left edge of the bounding box."""
        return self.bbox().left

    @property
    def center(self) -> kdb.DPoint:
        """Returns the coordinate center of the bounding box."""
        return self.bbox().center()

    @property
    def ymin(self) -> float:
        """Returns the x-coordinate of the left edge of the bounding box."""
        return self.bbox().bottom

    @property
    def xmax(self) -> float:
        """Returns the x-coordinate of the left edge of the bounding box."""
        return self.bbox().right

    @property
    def ymax(self) -> float:
        """Returns the x-coordinate of the left edge of the bounding box."""
        return self.bbox().top

    @property
    def xsize(self) -> float:
        """Returns the x-coordinate of the left edge of the bounding box."""
        return self.bbox().width()

    @property
    def ysize(self) -> float:
        """Returns the x-coordinate of the left edge of the bounding box."""
        return self.bbox().height()

    @property
    def dxmin(self) -> float:
        """Returns the x-coordinate of the left edge of the bounding box."""
        return self.bbox().left

    @property
    def dymin(self) -> float:
        """Returns the x-coordinate of the left edge of the bounding box."""
        return self.bbox().bottom

    @property
    def dxmax(self) -> float:
        """Returns the x-coordinate of the left edge of the bounding box."""
        return self.bbox().right

    @property
    def dymax(self) -> float:
        """Returns the x-coordinate of the left edge of the bounding box."""
        return self.bbox().top

    @property
    def dxsize(self) -> float:
        """Returns the width of the bounding box."""
        return self.bbox().width()

    @property
    def dysize(self) -> float:
        """Returns the height of the bounding box."""
        return self.bbox().height()

    @property
    def dx(self) -> float:
        """X coordinate of the port in um."""
        return self.bbox().center().x

    @property
    def dy(self) -> float:
        """Y coordinate of the port in um."""
        return self.bbox().center().y

    @property
    def dcenter(self) -> kdb.DPoint:
        """Coordinate of the port in um."""
        return self.bbox().center()


class VInstancePorts:
    """Ports of an instance.

    These act as virtual ports as the centers needs to change if the
    instance changes etc.


    Attributes:
        cell_ports: A pointer to the [`KCell.ports`][kfactory.kcell.KCell.ports]
            of the cell
        instance: A pointer to the Instance related to this.
            This provides a way to dynamically calculate the ports.
    """

    cell_ports: Ports
    instance: VInstance

    def __init__(self, instance: VInstance) -> None:
        """Creates the virtual ports object.

        Args:
            instance: The related instance
        """
        self.cell_ports = instance.cell.ports
        self.instance = instance

    def __len__(self) -> int:
        """Return Port count."""
        return len(self.cell_ports)

    def __getitem__(self, key: int | str | None) -> Port:
        """Get a port by name."""
        p = self.cell_ports[key]
        return p.copy(self.instance.trans)

    def __iter__(self) -> Iterator[Port]:
        """Create a copy of the ports to iterate through."""
        yield from (p.copy(self.instance.trans) for p in self.cell_ports)

    def __repr__(self) -> str:
        """String representation.

        Creates a copy and uses the `__repr__` of
        [Ports][kfactory.kcell.Ports.__repr__].
        """
        return repr(self.copy())

    def filter(
        self,
        angle: int | None = None,
        orientation: float | None = None,
        layer: LayerEnum | int | None = None,
        port_type: str | None = None,
        regex: str | None = None,
    ) -> list[Port]:
        """Filter ports by name.

        Args:
            angle: Filter by angle. 0, 1, 2, 3.
            orientation: Filter by orientation in degrees.
            layer: Filter by layer.
            port_type: Filter by port type.
            regex: Filter by regex of the name.
        """
        ports: Iterable[Port] = list(self.instance.ports)
        if regex:
            ports = filter_regex(ports, regex)
        if layer is not None:
            ports = filter_layer(ports, layer)
        if port_type:
            ports = filter_port_type(ports, port_type)
        if angle is not None:
            ports = filter_direction(ports, angle)
        if orientation is not None:
            ports = filter_orientation(ports, orientation)
        return list(ports)

    def copy(self) -> Ports:
        """Creates a copy in the form of [Ports][kfactory.kcell.Ports]."""
        return Ports(
            kcl=self.instance.cell.kcl,
            ports=[p.copy(self.instance.trans) for p in self.cell_ports._ports],
        )


class VInstance(BaseModel, arbitrary_types_allowed=True):  # noqa: E999,D101
    name: str | None
    cell: VKCell | KCell
    trans: kdb.DCplxTrans
    _ports: VInstancePorts

    def __init__(
        self,
        cell: VKCell | KCell,
        trans: kdb.DCplxTrans = kdb.DCplxTrans(),
        name: str | None = None,
    ) -> None:
        BaseModel.__init__(self, cell=cell, trans=trans, name=name)
        self._ports = VInstancePorts(self)

    def bbox(self, layer: int | LayerEnum | None = None) -> kdb.DBox:
        return self.cell.bbox().transformed(self.trans)

    def __getitem__(self, key: int | str | None) -> Port:
        """Returns port from instance.

        The key can either be an integer, in which case the nth port is
        returned, or a string in which case the first port with a matching
        name is returned.

        If the instance is an array, the key can also be a tuple in the
        form of `c.ports[key_name, i_a, i_b]`, where `i_a` is the index in
        the `instance.a` direction and `i_b` the `instance.b` direction.

        E.g. `c.ports["a", 3, 5]`, accesses the ports of the instance which is
        3 times in `a` direction (4th index in the array), and 5 times in `b` direction
        (5th index in the array).
        """
        return self.ports[key]

    @property
    def ports(self) -> VInstancePorts:
        return self._ports

    def __repr__(self) -> str:
        """Return a string representation of the instance."""
        port_names = [p.name for p in self.ports]
        return f"{self.cell.name}: ports {port_names}, transformation {self.trans}"

    def insert_into(
        self,
        cell: KCell,
        trans: kdb.DCplxTrans = kdb.DCplxTrans(),
    ) -> Instance:
        if isinstance(self.cell, VKCell):
            _trans = trans * self.trans
            base_trans = kdb.DCplxTrans(
                _trans.s_trans().to_itype(cell.kcl.dbu).to_dtype(cell.kcl.dbu)
            )
            _trans = base_trans.inverted() * _trans
            _cell_name = self.cell.name
            if _cell_name is None:
                raise ValueError(
                    "Cannot insert a non-flattened VInstance into a VKCell when the"
                    f" name is 'None'. VKCell at {self.trans}"
                )
            if _trans != kdb.DCplxTrans():
                _trans_str = (
                    f"_M{_trans.mirror}_S{_trans.angle}"
                    f"_X{_trans.disp.x}_Y{_trans.disp.y}"
                ).replace(".", "p")
                _cell_name = _cell_name + _trans_str
            if cell.kcl.layout.cell(_cell_name) is None:
                _cell = KCell(kcl=self.cell.kcl, name=_cell_name)  # self.cell.dup()
                for layer, shapes in self.cell._shapes.items():
                    for shape in shapes.transform(_trans):
                        _cell.shapes(layer).insert(shape)
                for inst in self.cell.insts:
                    inst.insert_into(cell=_cell, trans=_trans)
                _cell.name = _cell_name
                for port in self.cell.ports:
                    _cell.add_port(port.copy(_trans))
                _settings = self.cell.settings.model_dump()
                _settings.update({"virtual_trans": _trans})
                _settings_units = self.cell.settings_units.model_copy()
                _cell._settings = KCellSettings(**_settings)
                _cell.info = Info(**self.cell.info.model_dump())
                _cell._settings_units = _settings_units
            else:
                _cell = cell.kcl[_cell_name]
            _inst = cell << _cell
            _inst.transform(base_trans)
            return _inst

        else:
            _trans = trans * self.trans
            base_trans = kdb.DCplxTrans(
                _trans.s_trans().to_itype(cell.kcl.dbu).to_dtype(cell.kcl.dbu)
            )
            _trans = base_trans.inverted() * _trans
            _cell_name = self.cell.name
            if _trans != kdb.DCplxTrans():
                _trans_str = (
                    f"_M{_trans.mirror}_S{_trans.angle}"
                    f"_X{_trans.disp.x}_Y{_trans.disp.y}"
                ).replace(".", "p")
                _cell_name = _cell_name + _trans_str
            if cell.kcl.layout.cell(_cell_name) is None:
                _cell = self.cell.dup()
                _cell.name = _cell_name
                _cell.flatten(False)
                for layer in _cell.kcl.layer_indexes():
                    _cell.shapes(layer).transform(_trans)
                for port in _cell.ports:
                    port.dcplx_trans = _trans * port.dcplx_trans
            else:
                _cell = cell.kcl[_cell_name]
            _inst = cell << _cell
            _inst.transform(base_trans)
            return _inst

    @overload
    def insert_into_flat(
        self,
        cell: KCell | VKCell,
        trans: kdb.DCplxTrans = kdb.DCplxTrans(),
        *,
        levels: None = None,
    ) -> None: ...

    @overload
    def insert_into_flat(
        self,
        cell: KCell | VKCell,
        *,
        trans: kdb.DCplxTrans = kdb.DCplxTrans(),
        levels: int,
    ) -> None: ...

    def insert_into_flat(
        self,
        cell: KCell | VKCell,
        trans: kdb.DCplxTrans = kdb.DCplxTrans(),
        *,
        levels: int | None = None,
    ) -> None:
        if isinstance(self.cell, VKCell):
            for layer, shapes in self.cell._shapes.items():
                for shape in shapes.transform(trans * self.trans):
                    cell.shapes(layer).insert(shape)
            for inst in self.cell.insts:
                if levels is not None:
                    if levels > 0:
                        inst.insert_into_flat(
                            cell, trans=trans * self.trans, levels=levels - 1
                        )
                    else:
                        assert isinstance(cell, KCell)
                        inst.insert_into(cell, trans=trans * self.trans)
                else:
                    inst.insert_into_flat(cell, trans=trans * self.trans)

        else:
            if levels:
                logger.warning(
                    "Levels are not supported if the inserted Instance is a KCell."
                )
            if isinstance(cell, KCell):
                for layer in cell.kcl.layer_indexes():
                    reg = kdb.Region(self.cell.begin_shapes_rec(layer))
                    reg.transform((trans * self.trans).to_itrans(cell.kcl.dbu))
                    cell.shapes(layer).insert(reg)
            else:
                for layer, shapes in self.cell._shapes.items():
                    for shape in shapes.transform(trans * self.trans):
                        cell.shapes(layer).insert(shape)
                for vinst in self.cell.insts:
                    vinst.insert_into_flat(cell, trans=trans * self.trans)

    @overload
    def connect(
        self,
        port: str | Port | None,
        other: Port,
        *,
        mirror: bool = False,
        allow_width_mismatch: bool | None = None,
        allow_layer_mismatch: bool | None = None,
        allow_type_mismatch: bool | None = None,
        use_mirror: bool | None = None,
        use_angle: bool | None = None,
    ) -> None: ...

    @overload
    def connect(
        self,
        port: str | Port | None,
        other: VInstance,
        other_port_name: str | None,
        *,
        mirror: bool = False,
        allow_width_mismatch: bool | None = None,
        allow_layer_mismatch: bool | None = None,
        allow_type_mismatch: bool | None = None,
        use_mirror: bool | None = None,
        use_angle: bool | None = None,
    ) -> None: ...

    def connect(
        self,
        port: str | Port | None,
        other: VInstance | Port,
        other_port_name: str | None = None,
        *,
        mirror: bool = False,
        allow_width_mismatch: bool | None = None,
        allow_layer_mismatch: bool | None = None,
        allow_type_mismatch: bool | None = None,
        use_mirror: bool | None = None,
        use_angle: bool | None = None,
    ) -> None:
        """Align port with name `portname` to a port.

        Function to allow to transform this instance so that a port of this instance is
        connected (same center with 180° turn) to another instance.

        Args:
            port: The name of the port of this instance to be connected, or directly an
                instance port. Can be `None` because port names can be `None`.
            other: The other instance or a port. Skip `other_port_name` if it's a port.
            other_port_name: The name of the other port. Ignored if
                `other` is a port.
            mirror: Instead of applying klayout.db.Trans.R180 as a connection
                transformation, use klayout.db.Trans.M90, which effectively means this
                instance will be mirrored and connected.
            allow_width_mismatch: Skip width check between the ports if set.
            allow_layer_mismatch: Skip layer check between the ports if set.
            allow_type_mismatch: Skip port_type check between the ports if set.
            use_mirror: If False mirror flag does not get applied from the connection.
            use_angle: If False the angle does not get applied from the connection.
        """
        if allow_layer_mismatch is None:
            allow_layer_mismatch = config.allow_layer_mismatch
        if allow_width_mismatch is None:
            allow_width_mismatch = config.allow_width_mismatch
        if allow_type_mismatch is None:
            allow_type_mismatch = config.allow_type_mismatch
        if use_mirror is None:
            use_mirror = config.connect_use_mirror
        if use_angle is None:
            use_angle = config.connect_use_angle
        if isinstance(other, VInstance):
            if other_port_name is None:
                raise ValueError(
                    "portname cannot be None if an Instance Object is given. For"
                    "complex connections (non-90 degree and floating point ports) use"
                    "route_cplx instead"
                )
            op = other.ports[other_port_name]
        elif isinstance(other, Port):
            op = other
        else:
            raise ValueError("other_instance must be of type Instance or Port")
        if isinstance(port, Port):
            p = port
        else:
            p = self.cell.ports[port]
        if p.width != op.width and not allow_width_mismatch:
            # The ports are not the same width
            raise PortWidthMismatch(
                self,  # type: ignore[arg-type]
                other,  # type: ignore[arg-type]
                p,
                op,
            )
        if p.layer != op.layer and not allow_layer_mismatch:
            # The ports are not on the same layer
            raise PortLayerMismatch(self.cell.kcl, self, other, p, op)  # type: ignore[arg-type]
        if p.port_type != op.port_type and not allow_type_mismatch:
            raise PortTypeMismatch(self, other, p, op)  # type: ignore[arg-type]
        dconn_trans = kdb.DCplxTrans.M90 if mirror else kdb.DCplxTrans.R180
        match (use_mirror, use_angle):
            case True, True:
                _trans = op.dcplx_trans * dconn_trans * p.dcplx_trans.inverted()
                self.trans = _trans
            case False, True:
                dconn_trans = (
                    kdb.DCplxTrans.M90
                    if mirror ^ self.trans.mirror
                    else kdb.DCplxTrans.R180
                )
                _dcplx_trans = op.dcplx_trans * dconn_trans * p.dcplx_trans.inverted()
                self.trans = _dcplx_trans
            case False, False:
                self.trans = kdb.DCplxTrans(op.dcplx_trans.disp - p.dcplx_trans.disp)
            case True, False:
                self.trans = kdb.DCplxTrans(op.dcplx_trans.disp - p.dcplx_trans.disp)
                self.mirror_y(op.dcplx_trans.disp.y)

    def transform(self, trans: kdb.DTrans | kdb.DCplxTrans) -> Self:
        self.trans = kdb.DCplxTrans(trans) * self.trans
        return self

    @overload
    def movex(self, destination: float, /) -> Self: ...

    @overload
    def movex(self, origin: float, destination: float | None) -> Self: ...

    def movex(self, origin: float, destination: float | None = None) -> Self:
        """Move the instance in x-direction in dbu.

        Args:
            origin: reference point to move [dbu]
            destination: move origin so that it will land on this coordinate [dbu]
        """
        if destination is None:
            self.transform(kdb.DCplxTrans(origin, 0))
        else:
            self.transform(kdb.DCplxTrans(destination - origin, 0))
        return self

    @overload
    def movey(self, destination: float, /) -> Self: ...

    @overload
    def movey(self, origin: float, destination: float | None) -> Self: ...

    def movey(self, origin: float, destination: float | None = None) -> Self:
        """Move the instance in y-direction in dbu.

        Args:
            origin: reference point to move [dbu]
            destination: move origin so that it will land on this coordinate [dbu]
        """
        if destination is None:
            self.transform(kdb.DCplxTrans(0, origin))
        else:
            self.transform(kdb.DCplxTrans(0, destination - origin))
        return self

    @overload
    def move(self, destination: tuple[float, float], /) -> Self: ...

    @overload
    def move(
        self, origin: tuple[float, float], destination: tuple[float, float] | None
    ) -> Self: ...

    def move(
        self,
        origin: tuple[float, float],
        destination: tuple[float, float] | None = None,
    ) -> Self:
        """Move the instance in dbu.

        Args:
            origin: reference point to move [dbu]
            destination: move origin so that it will land on this coordinate [dbu]
        """
        if destination is None:
            self.transform(kdb.DCplxTrans(*origin))
        else:
            self.transform(
                kdb.DCplxTrans(destination[0] - origin[0], destination[1] - origin[1])
            )
        return self

    def rotate(self, angle: float, center: kdb.DPoint | None = None) -> Self:
        """Rotate instance in increments of 90°."""
        if not center:
            self.transform(kdb.DCplxTrans(1, angle, False, 0, 0))
        else:
            t = kdb.DCplxTrans(center.to_v())
            self.transform(t.inverted())
            self.transform(kdb.DCplxTrans(1, angle, False, 0, 0))
            self.transform(t)
        return self

    def mirror(
        self, p1: kdb.DPoint = kdb.DPoint(0, 1), p2: kdb.DPoint = kdb.DPoint(0, 0)
    ) -> Self:
        """Mirror the instance at a line."""
        mirror_v = p2 - p1
        disp = self.trans.disp
        angle = np.mod(np.rad2deg(np.arctan2(mirror_v.y, mirror_v.x)), 180) * 2
        dedge = kdb.DEdge(p1, p2)

        v = mirror_v
        v = kdb.DVector(-v.y, v.x)

        dedge_disp = kdb.DEdge(disp.to_p(), (v + disp).to_p())

        cross_point = dedge.cut_point(dedge_disp)

        self.transform(
            kdb.DCplxTrans(1.0, angle, True, (cross_point.to_v() - disp) * 2)
        )

        return self

    def mirror_x(self, x: float = 0) -> Self:
        """Mirror the instance at an x-axis."""
        self.transform(kdb.DCplxTrans(1, 180, True, 2 * x, 0))
        return self

    def mirror_y(self, y: float = 0) -> Self:
        """Mirror the instance at an y-axis."""
        self.transform(kdb.DCplxTrans(1, 0, True, 0, 2 * y))
        return self

    @property
    def xmin(self) -> float:
        """Returns the x-coordinate of the left edge of the bounding box."""
        return self.bbox().left

    @xmin.setter
    def xmin(self, __val: float) -> None:
        """Moves the instance so that the bbox's left x-coordinate."""
        self.transform(kdb.DCplxTrans(__val - self.bbox().left, 0))

    @property
    def ymin(self) -> float:
        """Returns the x-coordinate of the left edge of the bounding box."""
        return self.bbox().bottom

    @ymin.setter
    def ymin(self, __val: float) -> None:
        """Moves the instance so that the bbox's left x-coordinate."""
        self.transform(kdb.DCplxTrans(0, __val - self.bbox().bottom))

    @property
    def xmax(self) -> float:
        """Returns the x-coordinate of the left edge of the bounding box."""
        return self.bbox().right

    @xmax.setter
    def xmax(self, __val: float) -> None:
        """Moves the instance so that the bbox's left x-coordinate."""
        self.transform(kdb.DCplxTrans(__val - self.bbox().right, 0))

    @property
    def ymax(self) -> float:
        """Returns the x-coordinate of the left edge of the bounding box."""
        return self.bbox().top

    @ymax.setter
    def ymax(self, __val: float) -> None:
        """Moves the instance so that the bbox's left x-coordinate."""
        self.transform(kdb.DCplxTrans(0, __val - self.bbox().top))

    @property
    def ysize(self) -> float:
        """Returns the height of the bounding box."""
        return self.bbox().height()

    @property
    def xsize(self) -> float:
        """Returns the width of the bounding box."""
        return self.bbox().width()

    @property
    def x(self) -> float:
        """Returns the x-coordinate center of the bounding box."""
        return self.bbox().center().x

    @x.setter
    def x(self, __val: float) -> None:
        """Moves the instance so that the bbox's center x-coordinate."""
        self.transform(kdb.DCplxTrans(__val - self.bbox().center().x, 0))

    @property
    def y(self) -> float:
        """Returns the x-coordinate center of the bounding box."""
        return self.bbox().center().y

    @y.setter
    def y(self, __val: float) -> None:
        """Moves the instance so that the bbox's center x-coordinate."""
        self.transform(kdb.DCplxTrans(0, __val - self.bbox().center().y))

    @property
    def center(self) -> kdb.DPoint:
        """Returns the coordinate center of the bounding box."""
        return self.bbox().center()

    @center.setter
    def center(self, val: tuple[float, float] | kdb.DVector) -> None:
        """Moves the instance so that the bbox's center coordinate."""
        if isinstance(val, kdb.DVector):
            self.transform(kdb.DCplxTrans(val - self.bbox().center().to_v()))
        elif isinstance(val, tuple | list):
            self.transform(
                kdb.DCplxTrans(
                    kdb.DVector(val[0], val[1]) - self.bbox().center().to_v()
                )
            )
        else:
            raise ValueError(
                f"Type {type(val)} not supported for center setter {val}. "
                "Not a tuple, list, kdb.Point or kdb.Vector."
            )

    @overload
    def dmovex(self, destination: float, /) -> Self: ...

    @overload
    def dmovex(self, origin: float, destination: float | None) -> Self: ...

    def dmovex(self, origin: float, destination: float | None = None) -> Self:
        """Move the instance in x-direction in dbu.

        Args:
            origin: reference point to move [dbu]
            destination: move origin so that it will land on this coordinate [dbu]
        """
        return self.movex(origin=origin, destination=destination)

    @overload
    def dmovey(self, destination: float, /) -> Self: ...

    @overload
    def dmovey(self, origin: float, destination: float) -> Self: ...

    def dmovey(self, origin: float, destination: float | None = None) -> Self:
        """Move the instance in y-direction in dbu.

        Args:
            origin: reference point to move [dbu]
            destination: move origin so that it will land on this coordinate [dbu]
        """
        return self.movey(origin=origin, destination=destination)

    @overload
    def dmove(self, destination: tuple[float, float], /) -> Self: ...

    @overload
    def dmove(
        self, origin: tuple[float, float], destination: tuple[float, float]
    ) -> Self: ...

    def dmove(
        self,
        origin: tuple[float, float],
        destination: tuple[float, float] | None = None,
    ) -> Self:
        """Move the instance in dbu.

        Args:
            origin: reference point to move [dbu]
            destination: move origin so that it will land on this coordinate [dbu]
        """
        return self.move(origin=origin, destination=destination)

    def drotate(self, angle: float, center: kdb.DPoint | None = None) -> Self:
        """Rotate instance in increments of 90°."""
        if not center:
            self.transform(kdb.DCplxTrans(1, angle, False, 0, 0))
        else:
            t = kdb.DCplxTrans(center.to_v())
            self.transform(t.inverted())
            self.transform(kdb.DCplxTrans(1, angle, False, 0, 0))
            self.transform(t)
        return self

    def dmirror(
        self, p1: kdb.DPoint = kdb.DPoint(0, 1), p2: kdb.DPoint = kdb.DPoint(0, 0)
    ) -> Self:
        """Mirror the instance at a line."""
        mirror_v = p2 - p1
        disp = self.trans.disp
        angle = np.mod(np.rad2deg(np.arctan2(mirror_v.y, mirror_v.x)), 180) * 2
        dedge = kdb.DEdge(p1, p2)

        v = mirror_v
        v = kdb.DVector(-v.y, v.x)

        dedge_disp = kdb.DEdge(disp.to_p(), (v + disp).to_p())

        cross_point = dedge.cut_point(dedge_disp)

        self.transform(
            kdb.DCplxTrans(1.0, angle, True, (cross_point.to_v() - disp) * 2)
        )

        return self

    def dmirror_x(self, x: float = 0) -> Self:
        """Mirror the instance at an x-axis."""
        self.transform(kdb.DCplxTrans(1, 180, True, 2 * x, 0))
        return self

    def dmirror_y(self, y: float = 0) -> Self:
        """Mirror the instance at an y-axis."""
        self.transform(kdb.DCplxTrans(1, 0, True, 0, 2 * y))
        return self

    @property
    def dxmin(self) -> float:
        """Returns the x-coordinate of the left edge of the bounding box."""
        return self.bbox().left

    @dxmin.setter
    def dxmin(self, __val: float) -> None:
        """Moves the instance so that the bbox's left x-coordinate."""
        self.transform(kdb.DCplxTrans(__val - self.bbox().left, 0))

    @property
    def dymin(self) -> float:
        """Returns the x-coordinate of the left edge of the bounding box."""
        return self.bbox().bottom

    @dymin.setter
    def dymin(self, __val: float) -> None:
        """Moves the instance so that the bbox's left x-coordinate."""
        self.transform(kdb.DCplxTrans(0, __val - self.bbox().bottom))

    @property
    def dxmax(self) -> float:
        """Returns the x-coordinate of the left edge of the bounding box."""
        return self.bbox().right

    @dxmax.setter
    def dxmax(self, __val: float) -> None:
        """Moves the instance so that the bbox's left x-coordinate."""
        self.transform(kdb.DCplxTrans(__val - self.bbox().right, 0))

    @property
    def dymax(self) -> float:
        """Returns the x-coordinate of the left edge of the bounding box."""
        return self.bbox().top

    @dymax.setter
    def dymax(self, __val: float) -> None:
        """Moves the instance so that the bbox's left x-coordinate."""
        self.transform(kdb.DCplxTrans(0, __val - self.bbox().top))

    @property
    def dysize(self) -> float:
        """Returns the height of the bounding box."""
        return self.bbox().height()

    @property
    def dxsize(self) -> float:
        """Returns the width of the bounding box."""
        return self.bbox().width()

    @property
    def dx(self) -> float:
        """Returns the x-coordinate center of the bounding box."""
        return self.bbox().center().x

    @dx.setter
    def dx(self, __val: float) -> None:
        """Moves the instance so that the bbox's center x-coordinate."""
        self.transform(kdb.DCplxTrans(__val - self.bbox().center().x, 0))

    @property
    def dy(self) -> float:
        """Returns the x-coordinate center of the bounding box."""
        return self.bbox().center().y

    @dy.setter
    def dy(self, __val: float) -> None:
        """Moves the instance so that the bbox's center x-coordinate."""
        self.transform(kdb.DCplxTrans(0, __val - self.bbox().center().y))

    @property
    def dcenter(self) -> kdb.DPoint:
        """Returns the coordinate center of the bounding box."""
        return self.bbox().center()

    @dcenter.setter
    def dcenter(self, val: tuple[float, float] | kdb.DVector) -> None:
        """Moves the instance so that the bbox's center coordinate."""
        self.center = val  # type: ignore[assignment]


class VShapes(BaseModel, arbitrary_types_allowed=True):
    """Emulate `[klayout.db.Shapes][klayout.db.Shapes]`."""

    cell: VKCell
    _shapes: list[ShapeLike]
    _bbox: kdb.DBox = kdb.DBox()

    def __init__(self, cell: VKCell, _shapes: list[ShapeLike] | None = None):
        # self._shapes = [_shape for _shape in _shapes] or []
        BaseModel.__init__(self, cell=cell)
        self._shapes = _shapes or []

    def insert(self, shape: ShapeLike) -> None:
        """Emulate `[klayout.db.Shapes][klayout.db.Shapes]'s insert'`."""
        if (
            isinstance(shape, kdb.Shape)
            and shape.cell.layout().dbu != self.cell.kcl.dbu
        ):
            raise ValueError()
        if isinstance(shape, kdb.DBox):
            shape = kdb.DPolygon(shape)
        elif isinstance(shape, kdb.Box):
            shape = kdb.DPolygon(shape.to_dtype(self.cell.kcl.dbu))
        self._shapes.append(shape)
        b = shape.bbox()
        if isinstance(b, kdb.Box):
            self._bbox += b.to_dtype(self.cell.kcl.dbu)
        else:
            self._bbox += b

    def bbox(self) -> kdb.DBox:
        return self._bbox.dup()

    def __iter__(self) -> Iterator[ShapeLike]:  # type: ignore[override]
        yield from self._shapes

    def each(self) -> Iterator[ShapeLike]:
        yield from self._shapes

    def transform(self, trans: kdb.DCplxTrans) -> VShapes:  # noqa: D102
        new_shapes: list[DShapeLike] = []

        for shape in self._shapes:
            if isinstance(shape, DShapeLike):  # type: ignore[misc, arg-type]
                new_shapes.append(shape.transformed(trans))  # type: ignore[union-attr, call-overload]
            elif isinstance(shape, IShapeLike):  # type: ignore[misc, arg-type]
                new_shapes.append(
                    shape.to_dtype(  # type: ignore[union-attr]
                        self.cell.kcl.dbu
                    ).transformed(trans)
                )
            else:
                new_shapes.append(
                    shape.transform(trans)  # type: ignore[union-attr, call-overload, arg-type]
                )

        return VShapes(cell=self.cell, _shapes=new_shapes)  # type: ignore[arg-type]


VInstance.model_rebuild()
VKCell.model_rebuild()
KCLayout.model_rebuild()
LayerSection.model_rebuild()
LayerEnclosure.model_rebuild()
KCellEnclosure.model_rebuild()
LayerEnclosureModel.model_rebuild()
LayerEnclosureCollection.model_rebuild()
kcl = KCLayout("DEFAULT")
"""Default library object.

Any [KCell][kfactory.kcell.KCell] uses this object unless another one is
specified in the constructor."""
cell = kcl.cell
"""Default kcl @cell decorator."""
vcell = kcl.vcell


def _get_default_kcl() -> KCLayout:
    """Utility function to get the default kcl object."""
    return kcl


class Port:
    """A port is the photonics equivalent to a pin in electronics.

    In addition to the location and layer
    that defines a pin, a port also contains an orientation and a width.
    This can be fully represented with a transformation, integer and layer_index.


    Attributes:
        name: String to name the port.
        width: The width of the port in dbu.
        trans: Transformation in dbu. If the port can be represented in 90° intervals
            this is the safe way to do so.
        dcplx_trans: Transformation in micrometer. The port will autoconvert between
            trans and dcplx_trans on demand.
        port_type: A string defining the type of the port
        layer: Index of the layer or a LayerEnum that acts like an integer, but can
            contain layer number and datatype
        info: A dictionary with additional info. Not reflected in GDS. Copy will make a
            (shallow) copy of it.
        d: Access port info in micrometer basis such as width and center / angle.
        kcl: Link to the layout this port resides in.
    """

    yaml_tag = "!Port"
    name: str | None
    kcl: KCLayout
    width: int
    layer: int | LayerEnum
    _trans: kdb.Trans | None
    _dcplx_trans: kdb.DCplxTrans | None
    info: Info = Info()
    port_type: str

    @overload
    def __init__(
        self,
        *,
        name: str | None = None,
        width: int,
        layer: LayerEnum | int,
        trans: kdb.Trans,
        kcl: KCLayout | None = None,
        port_type: str = "optical",
        info: dict[str, int | float | str] = {},
    ): ...

    @overload
    def __init__(
        self,
        *,
        name: str | None = None,
        dwidth: float,
        layer: LayerEnum | int,
        dcplx_trans: kdb.DCplxTrans,
        kcl: KCLayout | None = None,
        port_type: str = "optical",
        info: dict[str, int | float | str] = {},
    ): ...

    @overload
    def __init__(
        self,
        *,
        name: str | None = None,
        width: int,
        layer: LayerEnum | int,
        port_type: str = "optical",
        angle: int,
        center: tuple[int, int],
        mirror_x: bool = False,
        kcl: KCLayout | None = None,
        info: dict[str, int | float | str] = {},
    ): ...

    @overload
    def __init__(
        self,
        *,
        name: str | None = None,
        dwidth: float,
        layer: LayerEnum | int,
        port_type: str = "optical",
        dangle: float,
        dcenter: tuple[float, float],
        mirror_x: bool = False,
        kcl: KCLayout | None = None,
        info: dict[str, int | float | str] = {},
    ): ...

    def __init__(
        self,
        *,
        name: str | None = None,
        width: int | None = None,
        dwidth: float | None = None,
        layer: int | None = None,
        port_type: str = "optical",
        trans: kdb.Trans | str | None = None,
        dcplx_trans: kdb.DCplxTrans | str | None = None,
        angle: int | None = None,
        dangle: float | None = None,
        center: tuple[int, int] | None = None,
        dcenter: tuple[float, float] | None = None,
        mirror_x: bool = False,
        port: Port | None = None,
        kcl: KCLayout | None = None,
        info: dict[str, int | float | str] = {},
    ):
        """Create a port from dbu or um based units."""
        self.kcl = kcl or _get_default_kcl()
        self.info = Info(**info)
        if port is not None:
            self.name = port.name if name is None else name

            if port.dcplx_trans.is_complex():
                self.dcplx_trans = port.dcplx_trans
            else:
                self.trans = port.trans

            self.port_type = port.port_type
            self.layer = port.layer
            self.width = port.width
        elif (width is None and dwidth is None) or layer is None:
            raise ValueError("width, layer must be given if the 'port is None'")
        else:
            if trans is not None:
                # self.width = cast(int, width)
                if isinstance(trans, str):
                    self.trans = kdb.Trans.from_s(trans)
                else:
                    self.trans = trans.dup()
                assert width is not None
                self.width = width
                self.port_type = port_type
            elif dcplx_trans is not None:
                if isinstance(dcplx_trans, str):
                    self.dcplx_trans = kdb.DCplxTrans.from_s(dcplx_trans)
                else:
                    self.dcplx_trans = dcplx_trans.dup()
                assert dwidth is not None
                self.dwidth = dwidth
                assert self.width * self.kcl.layout.dbu == float(
                    dwidth
                ), "When converting to dbu the width does not match the desired width!"
            elif width is not None:
                assert angle is not None
                assert center is not None
                self.trans = kdb.Trans(angle, mirror_x, *center)
                self.width = width
                self.port_type = port_type
            elif dwidth is not None:
                assert dangle is not None
                assert dcenter is not None
                self.dcplx_trans = kdb.DCplxTrans(1, dangle, mirror_x, *dcenter)

            assert layer is not None
            self.name = name
            self.layer = layer
            self.port_type = port_type

    @classmethod
    def from_yaml(cls: type[Port], constructor, node) -> Port:  # type: ignore
        """Internal function used by the placer to convert yaml to a Port."""
        d = dict(constructor.construct_pairs(node))
        return cls(**d)

    def __eq__(self, other: object) -> bool:
        """Support for `port1 == port2` comparisons."""
        if isinstance(other, Port):
            if (
                self.width == other.width
                and self._trans == other._trans
                and self._dcplx_trans == other._dcplx_trans
                and self.name == other.name
                and self.layer == other.layer
                and self.port_type == other.port_type
                and self.info == other.info
            ):
                return True
        return False

    def copy(
        self,
        trans: kdb.Trans | kdb.DCplxTrans = kdb.Trans.R0,
        post_trans: kdb.Trans | kdb.DCplxTrans | None = None,
    ) -> Port:
        """Get a copy of a port.

        Transformation order which results in `copy.trans`:
            - Trans: `trans * port.trans * post_trans`
            - DCplxTrans: `trans * port.dcplx_trans * post_trans`

        Args:
            trans: an optional transformation applied to the port to be copied.
            post_trans: transformation to apply to the port after copying.

        Returns:
            port: a copy of the port
        """
        info = self.info.model_dump()
        if post_trans is None:
            if self._trans:
                if isinstance(trans, kdb.Trans):
                    _trans = trans * self.trans
                    return Port(
                        name=self.name,
                        trans=_trans,
                        layer=self.layer,
                        port_type=self.port_type,
                        width=self.width,
                        kcl=self.kcl,
                        info=info,
                    )
                elif not trans.is_complex():
                    _trans = trans.s_trans().to_itype(self.kcl.layout.dbu) * self.trans
                    return Port(
                        name=self.name,
                        trans=_trans,
                        layer=self.layer,
                        port_type=self.port_type,
                        width=self.width,
                        kcl=self.kcl,
                        info=info,
                    )
            if isinstance(trans, kdb.Trans):
                dtrans = kdb.DCplxTrans(trans.to_dtype(self.kcl.layout.dbu))
                _dtrans = dtrans * self.dcplx_trans
            else:
                _dtrans = trans * self.dcplx_trans
            return Port(
                name=self.name,
                dcplx_trans=_dtrans,
                dwidth=self.dwidth,
                layer=self.layer,
                kcl=self.kcl,
                port_type=self.port_type,
                info=info,
            )
        else:
            if self._trans:
                match isinstance(trans, kdb.Trans), isinstance(post_trans, kdb.Trans):
                    case True, True:
                        return Port(
                            name=self.name,
                            trans=trans * self.trans * post_trans,  # type: ignore[operator]
                            layer=self.layer,
                            port_type=self.port_type,
                            width=self.width,
                            kcl=self.kcl,
                            info=info,
                        )
                    case False, True:
                        if not trans.is_complex():  # type: ignore[union-attr]
                            _trans = (
                                trans.s_trans().to_itype(self.kcl.layout.dbu)  # type: ignore[operator, union-attr]
                                * self.trans
                                * post_trans
                            )
                            return Port(
                                name=self.name,
                                trans=_trans,
                                layer=self.layer,
                                port_type=self.port_type,
                                width=self.width,
                                kcl=self.kcl,
                                info=info,
                            )
                        else:
                            _dcplxtrans = (
                                trans
                                * self.dcplx_trans  # type: ignore[operator]
                                * kdb.DCplxTrans(
                                    post_trans.to_dtype(self.kcl.layout.dbu)  # type: ignore[union-attr]
                                )
                            )
                            return Port(
                                name=self.name,
                                dcplx_trans=_dcplxtrans,
                                layer=self.layer,
                                port_type=self.port_type,
                                dwidth=self.dwidth,
                                kcl=self.kcl,
                                info=info,
                            )
                    case True, False:
                        _dcplxtrans = (
                            (
                                kdb.DCplxTrans(  # type: ignore[operator]
                                    trans.to_dtype(self.kcl.layout.dbu)  # type: ignore[union-attr]
                                )
                            )
                            * self.dcplx_trans
                            * post_trans
                        )
                        return Port(
                            name=self.name,
                            dcplx_trans=_dcplxtrans,
                            layer=self.layer,
                            port_type=self.port_type,
                            dwidth=self.dwidth,
                            kcl=self.kcl,
                            info=info,
                        )
            if isinstance(trans, kdb.Trans):
                dtrans = kdb.DCplxTrans(trans.to_dtype(self.kcl.layout.dbu))
                _dtrans = dtrans * self.dcplx_trans
            else:
                _dtrans = trans * self.dcplx_trans
            if isinstance(post_trans, kdb.Trans):
                _dposttrans = kdb.DCplxTrans(post_trans.to_dtype(self.kcl.layout.dbu))
            else:
                _dposttrans = post_trans or kdb.DCplxTrans()

            return Port(
                name=self.name,
                dcplx_trans=_dtrans * _dposttrans,
                dwidth=self.dwidth,
                layer=self.layer,
                kcl=self.kcl,
                port_type=self.port_type,
                info=info,
            )

    def copy_polar(
        self, d: int = 0, d_orth: int = 0, angle: int = 2, mirror: bool = False
    ) -> Port:
        """Get a polar copy of the port.

        This will return a port which is transformed relatively to the original port's
        transformation (orientation, angle and position).

        Args:
            d: The distance to the old port
            d_orth: Orthogonal distance (positive is positive y for a port which is
                facing angle=0°)
            angle: Relative angle to the original port (0=0°,1=90°,2=180°,3=270°).
            mirror: Whether to mirror the port relative to the original port.
        """
        return self.copy(post_trans=kdb.Trans(angle, mirror, d, d_orth))

    @property
    def x(self) -> int:
        """X coordinate of the port in dbu."""
        return self.trans.disp.x

    @x.setter
    def x(self, value: int) -> None:
        if self._trans:
            vec = self._trans.disp
            vec.x = value
            self._trans.disp = vec
        elif self._dcplx_trans:
            vec = self.trans.disp
            vec.x = value
            self._dcplx_trans.disp = vec.to_dtype(self.kcl.layout.dbu)

    @property
    def y(self) -> int:
        """Y coordinate of the port in dbu."""
        return self.trans.disp.y

    @y.setter
    def y(self, value: int) -> None:
        if self._trans:
            vec = self._trans.disp
            vec.y = value
            self._trans.disp = vec
        elif self._dcplx_trans:
            vec = self.trans.disp
            vec.y = value
            self._dcplx_trans.disp = vec.to_dtype(self.kcl.layout.dbu)

    @property
    def center(self) -> tuple[int, int]:
        """Returns port center."""
        return (self.x, self.y)

    @center.setter
    def center(self, value: tuple[int, int]) -> None:
        self.x = value[0]
        self.y = value[1]

    @property
    def trans(self) -> kdb.Trans:
        """Simple Transformation of the Port.

        If this is set with the setter, it will overwrite any transformation or
        dcplx transformation
        """
        return self._trans or self.dcplx_trans.s_trans().to_itype(self.kcl.layout.dbu)

    @trans.setter
    def trans(self, value: kdb.Trans) -> None:
        self._trans = value.dup()
        self._dcplx_trans = None

    @property
    def dcplx_trans(self) -> kdb.DCplxTrans:
        """Complex transformation (µm based).

        If the internal transformation is simple, return a complex copy.

        The setter will set a complex transformation and overwrite the internal
        transformation (set simple to `None` and the complex to the provided value.
        """
        return self._dcplx_trans or kdb.DCplxTrans(
            self.trans.to_dtype(self.kcl.layout.dbu)
        )

    @dcplx_trans.setter
    def dcplx_trans(self, value: kdb.DCplxTrans) -> None:
        if value.is_complex() or value.disp != value.disp.to_itype(
            self.kcl.layout.dbu
        ).to_dtype(self.kcl.layout.dbu):
            self._dcplx_trans = value.dup()
            self._trans = None
        else:
            self._trans = value.dup().s_trans().to_itype(self.kcl.layout.dbu)
            self._dcplx_trans = None

    @property
    def angle(self) -> int:
        """Angle of the transformation.

        In the range of `[0,1,2,3]` which are increments in 90°. Not to be confused
        with `rot` of the transformation which keeps additional info about the
        mirror flag.
        """
        return self.trans.angle

    @angle.setter
    def angle(self, value: int) -> None:
        self._trans = self.trans.dup()
        self._dcplx_trans = None
        self._trans.angle = value

    @property
    def orientation(self) -> float:
        """Returns orientation in degrees for gdsfactory compatibility."""
        return self.dcplx_trans.angle

    @orientation.setter
    def orientation(self, value: float) -> None:
        if not self.dcplx_trans.is_complex() and value in [0, 90, 180, 270]:
            self.trans.angle = int(value / 90)
        else:
            self._dcplx_trans = self.dcplx_trans
            self.dcplx_trans.angle = value

    @property
    def mirror(self) -> bool:
        """Returns `True`/`False` depending on the mirror flag on the transformation."""
        return self.trans.is_mirror()

    @mirror.setter
    def mirror(self, value: bool) -> None:
        """Setter for mirror flag on trans."""
        if self._trans:
            self._trans.mirror = value
        else:
            self._dcplx_trans.mirror = value  # type: ignore[union-attr]

    @property
    def dx(self) -> float:
        """X coordinate of the port in um."""
        return self.dcplx_trans.disp.x

    @dx.setter
    def dx(self, value: float) -> None:
        vec = self.dcplx_trans.disp
        vec.x = value
        if self._trans:
            self._trans.disp = vec.to_itype(self.kcl.layout.dbu)
        elif self._dcplx_trans:
            self._dcplx_trans.disp = vec

    @property
    def dy(self) -> float:
        """Y coordinate of the port in um."""
        return self.dcplx_trans.disp.y

    @dy.setter
    def dy(self, value: float) -> None:
        vec = self.dcplx_trans.disp
        vec.y = value
        if self._trans:
            self._trans.disp = vec.to_itype(self.kcl.layout.dbu)
        elif self._dcplx_trans:
            self._dcplx_trans.disp = vec

    @property
    def dcenter(self) -> tuple[float, float]:
        """Coordinate of the port in um."""
        vec = self.dcplx_trans.disp
        return (vec.x, vec.y)

    @dcenter.setter
    def dcenter(self, pos: tuple[float, float]) -> None:
        if self._trans:
            self._trans.disp = kdb.DVector(*pos).to_itype(self.kcl.layout.dbu)
        elif self._dcplx_trans:
            self._dcplx_trans.disp = kdb.DVector(*pos)

    @property
    def dangle(self) -> float:
        """Angle of the port in degrees."""
        return self.dcplx_trans.angle

    @dangle.setter
    def dangle(self, value: float) -> None:
        if value in [0, 90, 180, 270] and self._trans:
            self._trans.angle = round(value / 90)
            return

        trans = self.dcplx_trans
        trans.angle = value
        self.dcplx_trans = trans

    @property
    def dwidth(self) -> float:
        """Width of the port in um."""
        return self.width * self.kcl.layout.dbu

    @dwidth.setter
    def dwidth(self, value: float) -> None:
        self.width = int(value / self.kcl.layout.dbu)
        assert self.width * self.kcl.layout.dbu == float(value), (
            "When converting to dbu the width does not match the desired width"
            f"({self.width} / {value})!"
        )

    @property
    def dmirror(self) -> bool:
        """Mirror flag of the port."""
        return self.mirror

    @dmirror.setter
    def dmirror(self, value: bool) -> None:
        self.mirror = value

    def hash(self) -> bytes:
        """Hash of Port."""
        h = sha3_512()
        name = self.name or ""
        h.update(name.encode("UTF-8"))
        h.update(self.trans.hash().to_bytes(8, "big"))
        h.update(self.width.to_bytes(8, "big"))
        h.update(self.port_type.encode("UTF-8"))
        h.update(self.layer.to_bytes(8, "big"))
        return h.digest()

    def __repr__(self) -> str:
        """String representation of port."""
        ln = self.layer.name if isinstance(self.layer, LayerEnum) else self.layer
        return (
            f"Port({'name: ' + self.name if self.name else ''}"
            f", dwidth: {self.dwidth}, trans: {self.dcplx_trans.to_s()}, layer: "
            f"{ln}, port_type: {self.port_type})"
        )

    def print(self, type: Literal["dbu", "um", None] = None) -> None:
        """Print the port pretty."""
        config.console.print(pprint_ports([self]))


class Instance:
    """An Instance of a KCell.

    An Instance is a reference to a KCell with a transformation.

    Attributes:
        _instance: The internal `kdb.Instance` reference
        ports: Transformed ports of the KCell
        kcl: Pointer to the layout object holding the instance
        d: Helper that allows retrieval of instance information in um
    """

    yaml_tag = "!Instance"
    _instance: kdb.Instance
    kcl: KCLayout
    ports: InstancePorts
    size_info: SizeInfo
    dsize_info: DSizeInfo

    def __init__(self, kcl: KCLayout, instance: kdb.Instance) -> None:
        """Create an instance from a KLayout Instance."""
        self._instance = instance
        self.kcl = kcl
        self.ports = InstancePorts(self)
        self.size_info = SizeInfo(self.bbox)
        self.dsize_info = DSizeInfo(self.dbbox)

    def __getitem__(
        self, key: int | str | None | tuple[int | str | None, int, int]
    ) -> Port:
        """Returns port from instance.

        The key can either be an integer, in which case the nth port is
        returned, or a string in which case the first port with a matching
        name is returned.

        If the instance is an array, the key can also be a tuple in the
        form of `c.ports[key_name, i_a, i_b]`, where `i_a` is the index in
        the `instance.a` direction and `i_b` the `instance.b` direction.

        E.g. `c.ports["a", 3, 5]`, accesses the ports of the instance which is
        3 times in `a` direction (4th index in the array), and 5 times in `b` direction
        (5th index in the array).
        """
        return self.ports[key]

    def __getattr__(self, name: str) -> Any:
        """If we don't have an attribute, get it from the instance."""
        return getattr(self._instance, name)

    @property
    def name(self) -> str:
        """Name of instance in GDS."""
        prop = self.property(PROPID.NAME)
        return str(prop) if prop is not None else f"{self.cell.name}_{self.x}_{self.y}"

    @name.setter
    def name(self, value: str) -> None:
        self.set_property(PROPID.NAME, value)

    @property
    def cell_index(self) -> int:
        """Get the index of the cell this instance refers to."""
        return self._instance.cell_index

    @cell_index.setter
    def cell_index(self, value: int) -> None:
        self._instance_.cell_index = value

    @property
    def cell(self) -> KCell:
        """Parent KCell  of the Instance."""
        return self.kcl[self.cell_index]

    @cell.setter
    def cell(self, value: KCell) -> None:
        self.cell_index = value.cell_index()

    @property
    def a(self) -> kdb.Vector:
        """Returns the displacement vector for the 'a' axis."""
        return self._instance.a

    @a.setter
    def a(self, vec: kdb.Vector | kdb.DVector) -> None:
        self._instance.a = vec  # type: ignore[assignment]

    @property
    def b(self) -> kdb.Vector:
        """Returns the displacement vector for the 'b' axis."""
        return self._instance.b

    @b.setter
    def b(self, vec: kdb.Vector | kdb.DVector) -> None:
        self._instance.b = vec  # type: ignore[assignment]

    @property
    def cell_inst(self) -> kdb.CellInstArray:
        """Gets the basic CellInstArray object associated with this instance."""
        return self._instance.cell_inst

    @cell_inst.setter
    def cell_inst(self, cell_inst: kdb.CellInstArray | kdb.DCellInstArray) -> None:
        self._instance.cell_inst = cell_inst  # type: ignore[assignment]

    @property
    def cplx_trans(self) -> kdb.ICplxTrans:
        """Gets the complex transformation of the instance.

        Or the first instance in the array.
        """
        return self._instance.cplx_trans

    @cplx_trans.setter
    def cplx_trans(self, trans: kdb.ICplxTrans | kdb.DCplxTrans) -> None:
        self._instance.cplx_trans = trans  # type: ignore[assignment]

    @property
    def dcplx_trans(self) -> kdb.DCplxTrans:
        """Gets the complex transformation of the instance.

        Or the first instance in the array.
        """
        return self._instance.dcplx_trans

    @dcplx_trans.setter
    def dcplx_trans(self, trans: kdb.DCplxTrans) -> None:
        self._instance.dcplx_trans = trans

    @property
    def dtrans(self) -> kdb.DTrans:
        """Gets the complex transformation of the instance.

        Or the first instance in the array.
        """
        return self._instance.dtrans

    @dtrans.setter
    def dtrans(self, trans: kdb.DTrans) -> None:
        self._instance.dtrans = trans

    @property
    def trans(self) -> kdb.Trans:
        """Gets the complex transformation of the instance.

        Or the first instance in the array.
        """
        return self._instance.trans

    @trans.setter
    def trans(self, trans: kdb.Trans | kdb.DTrans) -> None:
        self._instance.trans = trans  # type: ignore[assignment]

    @property
    def na(self) -> int:
        """Returns the displacement vector for the 'a' axis."""
        return self._instance.na

    @na.setter
    def na(self, value: int) -> None:
        self._instance.na = value

    @property
    def nb(self) -> int:
        """Returns the number of instances in the 'b' axis."""
        return self._instance.nb

    @nb.setter
    def nb(self, value: int) -> None:
        self._instance.nb = value

    @property
    def parent_cell(self) -> KCell:
        """Gets the cell this instance is contained in."""
        return self.kcl[self._instance.parent_cell.cell_index()]

    @parent_cell.setter
    def parent_cell(self, cell: KCell | kdb.Cell) -> None:
        if isinstance(cell, KCell):
            self._instance.parent_cell = cell._kdb_cell
        else:
            self._instance.parent_cell = cell

    @property
    def prop_id(self) -> int:
        """Gets the properties ID associated with the instance."""
        return self._instance.prop_id

    @prop_id.setter
    def prop_id(self, value: int) -> None:
        self._instance.prop_id = value

    @property
    def hash(self) -> bytes:
        """Hash the instance."""
        h = sha3_512()
        h.update(self.cell.hash())
        if not self.is_complex():
            h.update(self.trans.hash().to_bytes(8, "big"))
        else:
            h.update(self.dcplx_trans.hash().to_bytes(8, "big"))
        return h.digest()

    @overload
    def connect(
        self,
        port: str | Port | None,
        other: Port,
        *,
        mirror: bool = False,
        allow_width_mismatch: bool | None = None,
        allow_layer_mismatch: bool | None = None,
        allow_type_mismatch: bool | None = None,
        use_mirror: bool | None = None,
        use_angle: bool | None = None,
    ) -> None: ...

    @overload
    def connect(
        self,
        port: str | Port | None,
        other: Instance,
        other_port_name: str | None,
        *,
        mirror: bool = False,
        allow_width_mismatch: bool | None = None,
        allow_layer_mismatch: bool | None = None,
        allow_type_mismatch: bool | None = None,
        use_mirror: bool | None = None,
        use_angle: bool | None = None,
    ) -> None: ...

    def connect(
        self,
        port: str | Port | None,
        other: Instance | Port,
        other_port_name: str | None = None,
        *,
        mirror: bool = False,
        allow_width_mismatch: bool | None = None,
        allow_layer_mismatch: bool | None = None,
        allow_type_mismatch: bool | None = None,
        use_mirror: bool | None = None,
        use_angle: bool | None = None,
    ) -> None:
        """Align port with name `portname` to a port.

        Function to allow to transform this instance so that a port of this instance is
        connected (same center with 180° turn) to another instance.

        Args:
            port: The name of the port of this instance to be connected, or directly an
                instance port. Can be `None` because port names can be `None`.
            other: The other instance or a port. Skip `other_port_name` if it's a port.
            other_port_name: The name of the other port. Ignored if
                `other` is a port.
            mirror: Instead of applying klayout.db.Trans.R180 as a connection
                transformation, use klayout.db.Trans.M90, which effectively means this
                instance will be mirrored and connected.
            allow_width_mismatch: Skip width check between the ports if set.
            allow_layer_mismatch: Skip layer check between the ports if set.
            allow_type_mismatch: Skip port_type check between the ports if set.
            use_mirror: If False mirror flag does not get applied from the connection.
            use_angle: If False the angle does not get applied from the connection.
        """
        if allow_width_mismatch is None:
            allow_width_mismatch = config.allow_width_mismatch
        if allow_layer_mismatch is None:
            allow_layer_mismatch = config.allow_layer_mismatch
        if allow_type_mismatch is None:
            allow_type_mismatch = config.allow_type_mismatch
        if use_mirror is None:
            use_mirror = config.connect_use_mirror
        if use_angle is None:
            use_angle = config.connect_use_angle
        if isinstance(other, Instance):
            if other_port_name is None:
                raise ValueError(
                    "portname cannot be None if an Instance Object is given. For"
                    "complex connections (non-90 degree and floating point ports) use"
                    "route_cplx instead"
                )
            op = other.ports[other_port_name]
        elif isinstance(other, Port):
            op = other
        else:
            raise ValueError("other_instance must be of type Instance or Port")
        if isinstance(port, Port):
            p = port
        else:
            p = self.cell.ports[port]
        if p.width != op.width and not allow_width_mismatch:
            # The ports are not the same width
            raise PortWidthMismatch(
                self,
                other,
                p,
                op,
            )
        if p.layer != op.layer and not allow_layer_mismatch:
            # The ports are not on the same layer
            raise PortLayerMismatch(self.cell.kcl, self, other, p, op)
        if p.port_type != op.port_type and not allow_type_mismatch:
            raise PortTypeMismatch(self, other, p, op)
        if p._dcplx_trans or op._dcplx_trans:
            dconn_trans = kdb.DCplxTrans.M90 if mirror else kdb.DCplxTrans.R180
            match (use_mirror, use_angle):
                case True, True:
                    _dcplx_trans = (
                        op.dcplx_trans * dconn_trans * p.dcplx_trans.inverted()
                    )
                    self._instance.dcplx_trans = _dcplx_trans
                case False, True:
                    dconn_trans = (
                        kdb.DCplxTrans.M90
                        if mirror ^ self.dcplx_trans.mirror
                        else kdb.DCplxTrans.R180
                    )
                    _dcplx_trans = (
                        op.dcplx_trans * dconn_trans * p.dcplx_trans.inverted()
                    )
                    self._instance.dcplx_trans = _dcplx_trans
                case False, False:
                    self._instance.dcplx_trans = kdb.DCplxTrans(
                        op.dcplx_trans.disp - p.dcplx_trans.disp
                    )
                case True, False:
                    self._instance.dcplx_trans = kdb.DCplxTrans(
                        op.dcplx_trans.disp - p.dcplx_trans.disp
                    )
                    self.d.mirror_y(op.dcplx_trans.disp.y)

        else:
            conn_trans = kdb.Trans.M90 if mirror else kdb.Trans.R180
            match (use_mirror, use_angle):
                case True, True:
                    _trans = op.trans * conn_trans * p.trans.inverted()
                    self._instance.trans = _trans
                case False, True:
                    conn_trans = (
                        kdb.Trans.M90 if mirror ^ self.trans.mirror else kdb.Trans.R180
                    )
                    _trans = op.trans * conn_trans * p.trans.inverted()
                    self._instance.trans = _trans
                case False, False:
                    self._instance.trans = kdb.Trans(op.trans.disp - p.trans.disp)
                case True, False:
                    self._instance.trans = kdb.Trans(op.trans.disp - p.trans.disp)
                    self.mirror_y(op.trans.disp.y)

    @classmethod
    def to_yaml(cls, representer, node):  # type: ignore[no-untyped-def]
        """Convert the instance to a yaml representation."""
        d = {
            "cellname": node.cell.name,
            "trans": node._trans,
            "dcplx_trans": node._dcplx_trans,
        }
        return representer.represent_mapping(cls.yaml_tag, d)

    @overload
    def movex(self, destination: int, /) -> Instance: ...

    @overload
    def movex(self, origin: int, destination: int) -> Instance: ...

    def movex(self, origin: int, destination: int | None = None) -> Instance:
        """Move the instance in x-direction in dbu.

        Args:
            origin: reference point to move [dbu]
            destination: move origin so that it will land on this coordinate [dbu]
        """
        if destination is None:
            self.transform(kdb.Trans(origin, 0))
        else:
            self.transform(kdb.Trans(destination - origin, 0))
        return self

    @overload
    def movey(self, destination: int, /) -> Instance: ...

    @overload
    def movey(self, origin: int, destination: int) -> Instance: ...

    def movey(self, origin: int, destination: int | None = None) -> Instance:
        """Move the instance in y-direction in dbu.

        Args:
            origin: reference point to move [dbu]
            destination: move origin so that it will land on this coordinate [dbu]
        """
        if destination is None:
            self.transform(kdb.Trans(0, origin))
        else:
            self.transform(kdb.Trans(0, destination - origin))
        return self

    @overload
    def move(self, destination: tuple[int, int], /) -> Instance: ...

    @overload
    def move(
        self, origin: tuple[int, int], destination: tuple[int, int]
    ) -> Instance: ...

    def move(
        self, origin: tuple[int, int], destination: tuple[int, int] | None = None
    ) -> Instance:
        """Move the instance in dbu.

        Args:
            origin: reference point to move [dbu]
            destination: move origin so that it will land on this coordinate [dbu]
        """
        if destination is None:
            self.transform(kdb.Trans(*origin))
        else:
            self.transform(
                kdb.Trans(destination[0] - origin[0], destination[1] - origin[1])
            )
        return self

    def rotate(
        self, angle: Literal[0, 1, 2, 3], center: kdb.Point | None = None
    ) -> Instance:
        """Rotate instance in increments of 90°."""
        if center:
            t = kdb.Trans(center.to_v())
            self.transform(t.inverted())
        self.transform(kdb.Trans(angle, False, 0, 0))
        if center:
            self.transform(t)
        return self

    def __repr__(self) -> str:
        """Return a string representation of the instance."""
        port_names = [p.name for p in self.ports]
        return (
            f"{self.parent_cell.name}: ports {port_names}, {self.kcl[self.cell_index]}"
        )

    def mirror(
        self, p1: kdb.Point = kdb.Point(1, 0), p2: kdb.Point = kdb.Point(0, 0)
    ) -> Instance:
        """Mirror the instance at a line."""
        mirror_v = p2 - p1
        disp = self.dcplx_trans.disp
        angle = np.mod(np.rad2deg(np.arctan2(mirror_v.y, mirror_v.x)), 180) * 2
        dedge = kdb.DEdge(p1.to_dtype(self.kcl.dbu), p2.to_dtype(self.kcl.dbu))

        v = mirror_v.to_dtype(self.kcl.dbu)
        v = kdb.DVector(-v.y, v.x)

        dedge_disp = kdb.DEdge(disp.to_p(), (v + disp).to_p())

        cross_point = dedge.cut_point(dedge_disp)

        self.transform(
            kdb.DCplxTrans(1.0, angle, True, (cross_point.to_v() - disp) * 2)
        )

        return self

    def mirror_x(self, x: int = 0) -> Instance:
        """Mirror the instance at an y-axis at position x."""
        self.transform(kdb.Trans(2, True, 2 * x, 0))
        return self

    def mirror_y(self, y: int = 0) -> Instance:
        """Mirror the instance at an x-axis at position y."""
        self.transform(kdb.Trans(0, True, 0, 2 * y))
        return self

    @property
    def xmin(self) -> int:
        """Returns the x-coordinate of the left edge of the bounding box."""
        return self._instance.bbox().left

    @xmin.setter
    def xmin(self, __val: int) -> None:
        """Moves the instance so that the bbox's left x-coordinate."""
        self.transform(kdb.Trans(__val - self.bbox().left, 0))

    @property
    def ymin(self) -> int:
        """Returns the x-coordinate of the left edge of the bounding box."""
        return self._instance.bbox().bottom

    @ymin.setter
    def ymin(self, __val: int) -> None:
        """Moves the instance so that the bbox's left x-coordinate."""
        self.transform(kdb.Trans(0, __val - self._instance.bbox().bottom))

    @property
    def xmax(self) -> int:
        """Returns the x-coordinate of the left edge of the bounding box."""
        return self._instance.bbox().right

    @xmax.setter
    def xmax(self, __val: int) -> None:
        """Moves the instance so that the bbox's left x-coordinate."""
        self.transform(kdb.Trans(__val - self.bbox().right, 0))

    @property
    def ymax(self) -> int:
        """Returns the x-coordinate of the left edge of the bounding box."""
        return self._instance.bbox().top

    @ymax.setter
    def ymax(self, __val: int) -> None:
        """Moves the instance so that the bbox's left x-coordinate."""
        self.transform(kdb.Trans(0, __val - self._instance.bbox().top))

    @property
    def ysize(self) -> int:
        """Returns the height of the bounding box."""
        return self._instance.bbox().height()

    @property
    def xsize(self) -> int:
        """Returns the width of the bounding box."""
        return self._instance.bbox().width()

    @property
    def x(self) -> int:
        """Returns the x-coordinate center of the bounding box."""
        return self._instance.bbox().center().x

    @x.setter
    def x(self, __val: int) -> None:
        """Moves the instance so that the bbox's center x-coordinate."""
        self.transform(kdb.Trans(__val - self.bbox().center().x, 0))

    @property
    def y(self) -> int:
        """Returns the x-coordinate center of the bounding box."""
        return self._instance.bbox().center().y

    @y.setter
    def y(self, __val: int) -> None:
        """Moves the instance so that the bbox's center x-coordinate."""
        self.transform(kdb.Trans(__val - self.bbox().center().y, 0))

    @property
    def center(self) -> kdb.Point:
        """Returns the coordinate center of the bounding box."""
        return self._instance.bbox().center()

    @center.setter
    def center(self, val: tuple[int, int] | kdb.Vector) -> None:
        """Moves the instance so that the bbox's center coordinate."""
        if isinstance(val, kdb.Point | kdb.Vector):
            self.transform(kdb.Trans(val - self.bbox().center()))
        elif isinstance(val, tuple | list):
            self.transform(kdb.Trans(kdb.Vector(val[0], val[1]) - self.bbox().center()))
        else:
            raise ValueError(
                f"Type {type(val)} not supported for center setter {val}. "
                "Not a tuple, list, kdb.Point or kdb.Vector."
            )

    @overload
    def dmovex(self, destination: float, /) -> Instance: ...

    @overload
    def dmovex(self, origin: float, destination: float) -> Instance: ...

    def dmovex(self, origin: float, destination: float | None = None) -> Instance:
        """Move the instance in x-direction in um.

        Args:
            origin: reference point to move
            destination: move origin so that it will land on this coordinate
        """
        if destination is None:
            self.transform(kdb.DTrans(float(origin), 0.0))
        else:
            self.transform(kdb.DTrans(float(destination - origin), 0.0))
        return self

    @overload
    def dmovey(self, destination: float, /) -> Instance: ...

    @overload
    def dmovey(self, origin: float, destination: float) -> Instance: ...

    def dmovey(self, origin: float, destination: float | None = None) -> Instance:
        """Move the instance in y-direction in um.

        Args:
            origin: reference point to move
            destination: move origin so that it will land on this coordinate
        """
        if destination is None:
            self.transform(kdb.DTrans(0.0, float(origin)))
        else:
            self.transform(kdb.DTrans(0.0, float(destination - origin)))
        return self

    def drotate(
        self,
        angle: float,
        center: kdb.DPoint
        | kdb.DVector
        | tuple[float, float]
        | Port
        | str
        | None = None,
    ) -> Instance:
        """Rotate instance in degrees.

        Args:
            angle: angle in degrees.
            center: center of rotation. If a port is given, the center is the port's.
                if a string is given, the center is the port with the name.
                if a tuple is given, the center is the tuple.
        """
        if center:
            _center: kdb.DVector | kdb.DPoint
            if isinstance(center, str):
                _center = self.ports[center].dcplx_trans.disp
            elif isinstance(center, Port):
                _center = center.dcplx_trans.disp
            elif isinstance(center, tuple | list):
                _center = kdb.DVector(*center)
            else:
                _center = center
            t = kdb.DTrans(_center)  # type: ignore[arg-type]
            self.transform(t.inverted())
        self.transform(kdb.DCplxTrans(1, angle, False, 0, 0))
        if center:
            self.transform(t)
        return self

    @overload
    def dmove(self, destination: tuple[float, float], /) -> Instance: ...

    @overload
    def dmove(
        self, origin: tuple[float, float], destination: tuple[float, float]
    ) -> Instance: ...

    def dmove(
        self,
        origin: tuple[float, float],
        destination: tuple[float, float] | None = None,
    ) -> Instance:
        """Move the instance in dbu.

        Args:
            origin: reference point to move [dbu]
            destination: move origin so that it will land on this coordinate [dbu]
        """
        if destination is None:
            self.transform(kdb.DTrans(float(origin[0]), float(origin[1])))
        else:
            self.transform(
                kdb.DTrans(
                    float(destination[0] - origin[0]), float(destination[1] - origin[1])
                )
            )
        return self

    def dmirror(
        self, p1: kdb.DPoint = kdb.DPoint(0, 1), p2: kdb.DPoint = kdb.DPoint(0, 0)
    ) -> Instance:
        """Mirror the instance at a line."""
        mirror_v = p2 - p1
        disp = self.dcplx_trans.disp
        angle = np.mod(np.rad2deg(np.arctan2(mirror_v.y, mirror_v.x)), 180) * 2
        dedge = kdb.DEdge(p1, p2)

        v = mirror_v
        v = kdb.DVector(-v.y, v.x)
        dedge_disp = kdb.DEdge(disp.to_p(), (v + disp).to_p())
        cross_point = dedge.cut_point(dedge_disp)
        self.transform(
            kdb.DCplxTrans(1.0, angle, True, (cross_point.to_v() - disp) * 2)
        )

        return self

    def dmirror_x(self, x: float = 0) -> Instance:
        """Mirror the instance at an x-axis."""
        self.transform(kdb.DTrans(2, True, 2 * x, 0))
        return self

    def dmirror_y(self, y: float = 0) -> Instance:
        """Mirror the instance at an y-axis."""
        self.transform(kdb.DTrans(0, True, 0, 2 * y))
        return self

    @property
    def dxmin(self) -> float:
        """Returns the x-coordinate of the left edge of the bounding box."""
        return self._instance.dbbox().left

    @dxmin.setter
    def dxmin(self, __val: float) -> None:
        """Moves the instance so that the bbox's left x-coordinate."""
        self.transform(kdb.DTrans(__val - self.dbbox().left, 0.0))

    @property
    def dymin(self) -> float:
        """Returns the x-coordinate of the left edge of the bounding box."""
        return self._instance.dbbox().bottom

    @dymin.setter
    def dymin(self, __val: float) -> None:
        """Moves the instance so that the bbox's left x-coordinate."""
        self.transform(kdb.DTrans(0.0, __val - self._instance.dbbox().bottom))

    @property
    def dxmax(self) -> float:
        """Returns the x-coordinate of the left edge of the bounding box."""
        return self._instance.dbbox().right

    @dxmax.setter
    def dxmax(self, __val: float) -> None:
        """Moves the instance so that the bbox's left x-coordinate."""
        self.transform(kdb.DTrans(__val - self._instance.dbbox().right, 0.0))

    @property
    def dxsize(self) -> float:
        """Returns the width of the bounding box."""
        return self._instance.dbbox().width()

    @property
    def dysize(self) -> float:
        """Returns the height of the bounding box."""
        return self._instance.dbbox().height()

    @property
    def dymax(self) -> float:
        """Returns the x-coordinate of the left edge of the bounding box."""
        return self._instance.dbbox().top

    @dymax.setter
    def dymax(self, __val: float) -> None:
        """Moves the instance so that the bbox's left x-coordinate."""
        self.transform(kdb.DTrans(0.0, __val - self._instance.dbbox().top))

    @property
    def dx(self) -> float:
        """Returns the x-coordinate center of the bounding box."""
        return self._instance.dbbox().center().x

    @dx.setter
    def dx(self, __val: float) -> None:
        """Moves the instance so that the bbox's center x-coordinate."""
        self.transform(kdb.DTrans(__val - self._instance.dbbox().center().x, 0.0))

    @property
    def dy(self) -> float:
        """Returns the x-coordinate center of the bounding box."""
        return self._instance.dbbox().center().y

    @dy.setter
    def dy(self, __val: float) -> None:
        """Moves the instance so that the bbox's center x-coordinate."""
        self.transform(kdb.DTrans(0.0, __val - self._instance.dbbox().center().y))

    @property
    def dcenter(self) -> kdb.DPoint:
        """Returns the coordinate center of the bounding box."""
        return self._instance.dbbox().center()

    @dcenter.setter
    def dcenter(self, val: tuple[float, float] | kdb.DPoint) -> None:
        """Moves the instance so that the bbox's center coordinate."""
        if isinstance(val, kdb.DPoint | kdb.DVector):
            self.transform(kdb.DTrans(val - self._instance.dbbox().center()))
        elif isinstance(val, tuple | list):
            self.transform(
                kdb.DTrans(kdb.DPoint(val[0], val[1]) - self._instance.dbbox().center())
            )
        else:
            raise ValueError(
                f"Type {type(val)} not supported for center setter {val}. "
                "Not a tuple, list, kdb.Point or kdb.Vector."
            )

    def flatten(self, levels: int | None = None) -> None:
        """Flatten all or just certain instances.

        Args:
            levels: If level < #hierarchy-levels -> pull the sub instances to self,
                else pull the polygons. None will always flatten all levels.
        """
        if levels:
            pc = self.parent_cell
            self._instance.flatten(levels)
            del pc.insts[self]
            pc.evaluate_insts()
        else:
            pc = self.parent_cell
            self._instance.flatten()
            del pc.insts[self]


class Instances:
    """Holder for instances.

    Allows retrieval by name or index
    """

    def __init__(self) -> None:
        """Constructor."""
        self._insts: list[Instance] = []

    def append(self, inst: Instance) -> None:
        """Append a new instance."""
        self._insts.append(inst)

    def __getitem__(self, key: str | int) -> Instance:
        """Retrieve instance by index or by name."""
        if isinstance(key, int):
            return self._insts[key]

        else:
            return next(filter(lambda inst: inst.name == key, self._insts))

    def __len__(self) -> int:
        """Length of the instances."""
        return self._insts.__len__()

    def __iter__(self) -> Iterator[Instance]:
        """Get instance iterator."""
        return self._insts.__iter__()

    def get_inst_names(self) -> dict[str | None, int]:
        """Get count of names of named instances.

        Not named instances will be added to the `None` key.
        """
        names: dict[str | None, int] = {}
        for inst in self._insts:
            if inst.name in names:
                names[inst.name] += 1
            else:
                names[inst.name] = 1
        return names

    def __delitem__(self, item: Instance | int) -> None:
        if isinstance(item, int):
            del self._insts[item]
        else:
            self._insts.remove(item)

    def clean(self) -> None:
        deletion_list: list[int] = []
        for i, inst in enumerate(self._insts):
            if inst._instance._destroyed():
                deletion_list.insert(0, i)
        for i in deletion_list:
            del self._insts[i]

    def clear(self) -> None:
        self._insts.clear()


class Ports:
    """A collection of ports.

    It is not a traditional dictionary. Elements can be retrieved as in a traditional
    dictionary. But to keep tabs on names etc, the ports are stored as a list

    Attributes:
        _ports: Internal storage of the ports. Normally ports should be retrieved with
            [__getitem__][kfactory.kcell.Ports.__getitem__] or with
            [get_all_named][kfactory.kcell.Ports.get_all_named]
    """

    yaml_tag = "!Ports"
    kcl: KCLayout
    _locked: bool

    def __init__(self, kcl: KCLayout, ports: Iterable[Port] = []) -> None:
        """Constructor."""
        self._ports: list[Port] = list(ports)
        self.kcl = kcl

    def __len__(self) -> int:
        """Return Port count."""
        return len(self._ports)

    def copy(self) -> Ports:
        """Get a copy of each port."""
        return Ports(ports=[p.copy() for p in self._ports], kcl=self.kcl)

    def contains(self, port: Port) -> bool:
        """Check whether a port is already in the list."""
        return port.hash() in [v.hash() for v in self._ports]

    def __iter__(self) -> Iterator[Port]:
        """Iterator, that allows for loops etc to directly access the object."""
        yield from self._ports

    def __contains__(self, port: str | Port) -> bool:
        """Check whether a port is in this port collection."""
        if isinstance(port, Port):
            return port in self._ports
        else:
            for _port in self._ports:
                if _port.name == port:
                    return True
            return False

    def add_port(
        self, port: Port, name: str | None = None, keep_mirror: bool = False
    ) -> Port:
        """Add a port object.

        Args:
            port: The port to add
            name: Overwrite the name of the port
            keep_mirror: Keep the mirror flag from the original port if `True`,
                else set [Port.trans.mirror][kfactory.kcell.Port.trans] (or the complex
                equivalent) to `False`.
        """
        _port = port.copy()
        if not keep_mirror:
            if _port._trans:
                _port._trans.mirror = False
            elif _port._dcplx_trans:
                _port._dcplx_trans.mirror = False
        if name is not None:
            _port.name = name
        self._ports.append(_port)
        return _port

    def add_ports(
        self, ports: Iterable[Port], prefix: str = "", keep_mirror: bool = False
    ) -> None:
        """Append a list of ports."""
        for p in ports:
            name = p.name or ""
            self.add_port(port=p, name=prefix + name, keep_mirror=keep_mirror)

    @overload
    def create_port(
        self,
        *,
        trans: kdb.Trans,
        width: int,
        layer: int,
        name: str | None = None,
        port_type: str = "optical",
    ) -> Port: ...

    @overload
    def create_port(
        self,
        *,
        dcplx_trans: kdb.DCplxTrans,
        dwidth: int,
        layer: LayerEnum | int,
        name: str | None = None,
        port_type: str = "optical",
    ) -> Port: ...

    @overload
    def create_port(
        self,
        *,
        width: int,
        layer: LayerEnum | int,
        center: tuple[int, int],
        angle: Literal[0, 1, 2, 3],
        name: str | None = None,
        port_type: str = "optical",
    ) -> Port: ...

    def create_port(
        self,
        *,
        name: str | None = None,
        width: int | None = None,
        dwidth: float | None = None,
        layer: LayerEnum | int,
        port_type: str = "optical",
        trans: kdb.Trans | None = None,
        dcplx_trans: kdb.DCplxTrans | None = None,
        center: tuple[int, int] | None = None,
        angle: Literal[0, 1, 2, 3] | None = None,
        mirror_x: bool = False,
    ) -> Port:
        """Create a new port in the list.

        Args:
            name: Optional name of port.
            width: Width of the port in dbu. If `trans` is set (or the manual creation
                with `center` and `angle`), this needs to be as well.
            dwidth: Width of the port in um. If `dcplx_trans` is set, this needs to be
                as well.
            layer: Layer index of the port.
            port_type: Type of the port (electrical, optical, etc.)
            trans: Transformation object of the port. [dbu]
            dcplx_trans: Complex transformation for the port.
                Use if a non-90° port is necessary.
            center: Tuple of the center. [dbu]
            angle: Angle in 90° increments. Used for simple/dbu transformations.
            mirror_x: Mirror the transformation of the port.
        """
        if trans is not None:
            if width is None:
                raise ValueError("width needs to be set")
            if width % 2 != 0:
                raise ValueError(f"width needs to be even to snap to grid. Got {width}")
            port = Port(
                name=name,
                trans=trans,
                width=width,
                layer=layer,
                port_type=port_type,
                kcl=self.kcl,
            )
        elif dcplx_trans is not None:
            if dwidth is None or dwidth <= 0:
                raise ValueError("dwidth needs to be set")
            elif dwidth is not None and dwidth > 0:
                _width = round(dwidth / self.kcl.dbu)
                if _width % 2 != 0:
                    raise ValueError(
                        f"dwidth needs to be even to snap to grid. Got {dwidth}"
                    )
            port = Port(
                name=name,
                dwidth=dwidth,
                dcplx_trans=dcplx_trans,
                layer=layer,
                port_type=port_type,
                kcl=self.kcl,
            )
        elif angle is not None and center is not None:
            assert width is not None
            if width // 2 * 2 != width:
                raise ValueError(f"width needs to be even to snap to grid. Got {width}")
            port = Port(
                name=name,
                width=width,
                layer=layer,
                port_type=port_type,
                angle=angle,
                center=center,
                mirror_x=mirror_x,
                kcl=self.kcl,
            )
        else:
            raise ValueError(
                f"You need to define width {width} and trans {trans} or angle {angle}"
                f" and center {center} or dcplx_trans {dcplx_trans}"
                f" and dwidth {dwidth}"
            )

        self._ports.append(port)
        return port

    def get_all_named(self) -> dict[str, Port]:
        """Get all ports in a dictionary with names as keys."""
        return {v.name: v for v in self._ports if v.name is not None}

    def __getitem__(self, key: int | str | None) -> Port:
        """Get a specific port by name."""
        if isinstance(key, int):
            return self._ports[key]
        try:
            return next(filter(lambda port: port.name == key, self._ports))
        except StopIteration:
            raise KeyError(
                f"{key=} is not a valid port name or index. "
                f"Available ports: {[v.name for v in self._ports]}"
            )

    def filter(
        self,
        angle: int | None = None,
        orientation: float | None = None,
        layer: LayerEnum | int | None = None,
        port_type: str | None = None,
        regex: str | None = None,
    ) -> list[Port]:
        """Filter ports by name.

        Args:
            angle: Filter by angle. 0, 1, 2, 3.
            orientation: Filter by orientation in degrees.
            layer: Filter by layer.
            port_type: Filter by port type.
            regex: Filter by regex of the name.
        """
        ports: Iterable[Port] = self._ports
        if regex:
            ports = filter_regex(ports, regex)
        if layer is not None:
            ports = filter_layer(ports, layer)
        if port_type:
            ports = filter_port_type(ports, port_type)
        if angle is not None:
            ports = filter_direction(ports, angle)
        if orientation is not None:
            ports = filter_orientation(ports, orientation)
        return list(ports)

    def hash(self) -> bytes:
        """Get a hash of the port to compare."""
        h = sha3_512()
        for port in sorted(self._ports, key=lambda port: hash(port)):
            h.update(port.name.encode("UTF-8") if port.name else b"")
            if port._trans:
                h.update(port.trans.hash().to_bytes(8, "big"))
            else:
                h.update(port.dcplx_trans.hash().to_bytes(8, "big"))
            h.update(port.width.to_bytes(8, "big"))
            h.update(port.port_type.encode("UTF-8"))

        return h.digest()

    def __repr__(self) -> str:
        """Representation of the Ports as strings."""
        return repr([repr(p) for p in self._ports])

    def print(self, unit: Literal["dbu", "um", None] = None) -> None:
        """Pretty print ports."""
        config.console.print(pprint_ports(self, unit=unit))

    def pformat(self, unit: Literal["dbu", "um", None] = None) -> str:
        """Pretty print ports."""
        with config.console.capture() as capture:
            config.console.print(pprint_ports(self, unit=unit))
        return capture.get()

    @classmethod
    def to_yaml(cls, representer, node):  # type: ignore[no-untyped-def]
        """Convert the ports to a yaml representations."""
        return representer.represent_sequence(
            cls.yaml_tag,
            node._ports,
        )

    @classmethod
    def from_yaml(cls: type[Ports], constructor: Any, node: Any) -> Ports:
        """Load Ports from a yaml representation."""
        return cls(constructor.construct_sequence(node))


class InstancePorts:
    """Ports of an instance.

    These act as virtual ports as the centers needs to change if the
    instance changes etc.


    Attributes:
        cell_ports: A pointer to the [`KCell.ports`][kfactory.kcell.KCell.ports]
            of the cell
        instance: A pointer to the Instance related to this.
            This provides a way to dynamically calculate the ports.
    """

    instance: Instance

    def __init__(self, instance: Instance) -> None:
        """Creates the virtual ports object.

        Args:
            instance: The related instance
        """
        self.instance = instance

    def __len__(self) -> int:
        """Return Port count."""
        if not self.instance.is_regular_array():
            return len(self.cell_ports)
        else:
            return len(self.cell_ports) * self.instance.na * self.instance.nb

    def __contains__(self, port: str | Port) -> bool:
        """Check whether a port is in this port collection."""
        if isinstance(port, Port):
            return port in self.instance.ports
        else:
            for _port in self.instance.ports:
                if _port.name == port:
                    return True
            return False

    def filter(
        self,
        angle: int | None = None,
        orientation: float | None = None,
        layer: LayerEnum | int | None = None,
        port_type: str | None = None,
        regex: str | None = None,
    ) -> list[Port]:
        """Filter ports by name.

        Args:
            angle: Filter by angle. 0, 1, 2, 3.
            orientation: Filter by orientation in degrees.
            layer: Filter by layer.
            port_type: Filter by port type.
            regex: Filter by regex of the name.
        """
        ports: Iterable[Port] = list(self.instance.ports)
        if regex:
            ports = filter_regex(ports, regex)
        if layer is not None:
            ports = filter_layer(ports, layer)
        if port_type:
            ports = filter_port_type(ports, port_type)
        if angle is not None:
            ports = filter_direction(ports, angle)
        if orientation is not None:
            ports = filter_orientation(ports, orientation)
        return list(ports)

    @logger.catch(reraise=True)
    def __getitem__(
        self, key: int | str | None | tuple[int | str | None, int, int]
    ) -> Port:
        """Returns port from instance.

        The key can either be an integer, in which case the nth port is
        returned, or a string in which case the first port with a matching
        name is returned.

        If the instance is an array, the key can also be a tuple in the
        form of `c.ports[key_name, i_a, i_b]`, where `i_a` is the index in
        the `instance.a` direction and `i_b` the `instance.b` direction.

        E.g. `c.ports["a", 3, 5]`, accesses the ports of the instance which is
        3 times in `a` direction (4th index in the array), and 5 times in `b` direction
        (5th index in the array).
        """
        if not self.instance.is_regular_array():
            try:
                p = self.cell_ports[cast(int | str | None, key)]
                if not self.instance.is_complex():
                    return p.copy(self.instance.trans)
                else:
                    return p.copy(self.instance.dcplx_trans)
            except KeyError as e:
                raise KeyError(
                    f"{key=} is not a valid port name or index. "
                    "Make sure the instance is an array when giving it a tuple. "
                    f"Available ports: {[v.name for v in self.cell_ports]}"
                ) from e
        else:
            if isinstance(key, tuple):
                key, i_a, i_b = key
                if i_a >= self.instance.na or i_b >= self.instance.nb:
                    raise IndexError(
                        f"The indexes {i_a=} and {i_b=} must be within the array size"
                        f" instance.na={self.instance.na} and"
                        f" instance.nb={self.instance.nb}"
                    )
            else:
                i_a = 0
                i_b = 0
            p = self.cell_ports[key]
            if not self.instance.is_complex():
                return p.copy(
                    self.instance.trans
                    * kdb.Trans(self.instance.a * i_a + self.instance.b * i_b)
                )
            else:
                return p.copy(
                    self.instance.dcplx_trans
                    * kdb.DCplxTrans(self.instance.da * i_a + self.instance.db * i_b)
                )

    @property
    def cell_ports(self) -> Ports:
        return self.instance.cell.ports

    def __iter__(self) -> Iterator[Port]:
        """Create a copy of the ports to iterate through."""
        if not self.instance.is_regular_array():
            if not self.instance.is_complex():
                yield from (p.copy(self.instance.trans) for p in self.cell_ports)
            else:
                yield from (p.copy(self.instance.dcplx_trans) for p in self.cell_ports)
        else:
            if not self.instance.is_complex():
                yield from (
                    p.copy(
                        self.instance.trans
                        * kdb.Trans(self.instance.a * i_a + self.instance.b * i_b)
                    )
                    for i_a in range(self.instance.na)
                    for i_b in range(self.instance.nb)
                    for p in self.cell_ports
                )
            else:
                yield from (
                    p.copy(
                        self.instance.dcplx_trans
                        * kdb.DCplxTrans(
                            self.instance.da * i_a + self.instance.db * i_b
                        )
                    )
                    for i_a in range(self.instance.na)
                    for i_b in range(self.instance.nb)
                    for p in self.cell_ports
                )

    def __repr__(self) -> str:
        """String representation.

        Creates a copy and uses the `__repr__` of
        [Ports][kfactory.kcell.Ports.__repr__].
        """
        return repr(self.copy())

    def print(self) -> None:
        config.console.print(pprint_ports(self.copy()))

    def copy(self) -> Ports:
        """Creates a copy in the form of [Ports][kfactory.kcell.Ports]."""
        if not self.instance.is_regular_array():
            if not self.instance.is_complex():
                return Ports(
                    kcl=self.instance.kcl,
                    ports=[p.copy(self.instance.trans) for p in self.cell_ports._ports],
                )
            else:
                return Ports(
                    kcl=self.instance.kcl,
                    ports=[
                        p.copy(self.instance.dcplx_trans)
                        for p in self.cell_ports._ports
                    ],
                )
        else:
            if not self.instance.is_complex():
                return Ports(
                    kcl=self.instance.kcl,
                    ports=[
                        p.copy(
                            self.instance.trans
                            * kdb.Trans(self.instance.a * i_a + self.instance.b * i_b)
                        )
                        for i_a in range(self.instance.na)
                        for i_b in range(self.instance.nb)
                        for p in self.cell_ports._ports
                    ],
                )
            else:
                return Ports(
                    kcl=self.instance.kcl,
                    ports=[
                        p.copy(
                            self.instance.dcplx_trans
                            * kdb.DCplxTrans(
                                self.instance.db * i_a + self.instance.db * i_b
                            )
                        )
                        for i_a in range(self.instance.na)
                        for i_b in range(self.instance.nb)
                        for p in self.cell_ports._ports
                    ],
                )


def dict_to_frozenset(d: dict[str, Any]) -> frozenset[tuple[str, Any]]:
    """Convert a `dict` to a `frozenset`."""
    return frozenset(d.items())


def frozenset_to_dict(fs: frozenset[tuple[str, Hashable]]) -> dict[str, Hashable]:
    """Convert `frozenset` to `dict`."""
    return dict(fs)


def rec_dict_to_frozenset(d: dict[str, Any]) -> frozenset[tuple[str, Any]]:
    """Convert a `dict` to a `frozenset`."""
    frozen_dict: dict[str, Any] = {}
    for item, value in d.items():
        if isinstance(value, dict):
            _value: Any = rec_dict_to_frozenset(value)
        elif isinstance(value, list):
            _value = tuple(value)
        else:
            _value = value
        frozen_dict[item] = _value

    return frozenset(frozen_dict.items())


def rec_frozenset_to_dict(fs: frozenset[tuple[str, Hashable]]) -> dict[str, Hashable]:
    """Convert `frozenset` to `dict`."""
    # return dict(fs)
    d: dict[str, Any] = {}
    for k, v in fs:
        if isinstance(v, frozenset):
            _v: Any = rec_frozenset_to_dict(v)
        else:
            _v = v
        d[k] = _v
    return d


def dict2name(prefix: str | None = None, **kwargs: dict[str, Any]) -> str:
    """Returns name from a dict."""
    kwargs.pop("self", None)
    label = [prefix] if prefix else []
    for key, value in kwargs.items():
        key = join_first_letters(key)
        label += [f"{key.upper()}{clean_value(value)}"]
    _label = "_".join(label)
    return clean_name(_label)


def get_cell_name(
    cell_type: str, max_cellname_length: int | None = None, **kwargs: dict[str, Any]
) -> str:
    """Convert a cell to a string."""
    name = cell_type
    max_cellname_length = max_cellname_length or config.max_cellname_length

    if kwargs:
        name += f"_{dict2name(None, **kwargs)}"

    if len(name) > max_cellname_length:
        name_hash = sha3_512(name.encode()).hexdigest()[:8]
        name = f"{name[:(max_cellname_length - 9)]}_{name_hash}"

    return name


def join_first_letters(name: str) -> str:
    """Join the first letter of a name separated with underscores.

    Example::

        "TL" == join_first_letters("taper_length")
    """
    return "".join([x[0] for x in name.split("_") if x])


def clean_dict(d: dict[str, Any]) -> dict[str, Any]:
    """Cleans dictionary recursively."""
    return {
        k: clean_dict(dict(v)) if isinstance(v, dict) else clean_value(v)
        for k, v in d.items()
    }


def clean_value(
    value: float | np.float64 | dict[Any, Any] | KCell | Callable[..., Any],
) -> str:
    """Makes sure a value is representable in a limited character_space."""
    if isinstance(value, int):  # integer
        return str(value)
    elif isinstance(value, float | np.float64):  # float
        return f"{value}".replace(".", "p").rstrip("0").rstrip("p")
    elif isinstance(value, list | tuple):
        return "_".join(clean_value(v) for v in value)
    elif isinstance(value, dict):
        return dict2name(**value)
    elif hasattr(value, "name"):
        return clean_name(value.name)
    elif callable(value):
        if isinstance(value, FunctionType) and value.__name__ == "<lambda>":
            raise ValueError(
                "Unable to serialize lambda function. Use a named function instead."
            )
        if isinstance(value, functools.partial):
            sig = inspect.signature(value.func)
            args_as_kwargs = dict(zip(sig.parameters.keys(), value.args))
            args_as_kwargs.update(**value.keywords)
            args_as_kwargs = clean_dict(args_as_kwargs)
            # args_as_kwargs.pop("function", None)
            func = value.func
            while hasattr(func, "func"):
                func = func.func
            v = {
                "function": func.__name__,
                "module": func.__module__,
                "settings": args_as_kwargs,
            }
            return clean_value(v)
        elif isinstance(value, toolz.functoolz.Compose):
            return "_".join(
                [clean_value(value.first)] + [clean_value(func) for func in value.funcs]
            )
        else:
            return getattr(value, "__name__", value.__class__.__name__)
    else:
        return clean_name(str(value))


def clean_name(name: str) -> str:
    r"""Ensures that gds cells are composed of [a-zA-Z0-9_\-].

    FIXME: only a few characters are currently replaced.
        This function has been updated only on case-by-case basis
    """
    replace_map = {
        "=": "",
        ",": "_",
        ")": "",
        "(": "",
        "-": "m",
        ".": "p",
        ":": "_",
        "[": "",
        "]": "",
        " ": "_",
    }
    for k, v in list(replace_map.items()):
        name = name.replace(k, v)
    return name


DEFAULT_TRANS: dict[str, str | int | float | dict[str, str | int | float]] = {
    "x": "E",
    "y": "S",
    "x0": "W",
    "y0": "S",
    "margin": {
        "x": 10000,
        "y": 10000,
        "x0": 0,
        "y0": 0,
    },
    "ref": -2,
}


def update_default_trans(
    new_trans: dict[str, str | int | float | dict[str, str | int | float]],
) -> None:
    """Allows to change the default transformation for reading a yaml file."""
    DEFAULT_TRANS.update(new_trans)


def pprint_ports(
    ports: Iterable[Port], unit: Literal["dbu", "um", None] = None
) -> rich.table.Table:
    """Print ports as a table.

    Args:
        ports: The ports which should be printed.
        unit: Define the print type of the ports. If None, any port
            which can be represented accurately by a dbu representation
            will be printed in dbu otherwise in um. 'dbu'/'um' will force
            the printing to enforce one or the other representation
    """
    table = rich.table.Table(show_lines=True)

    table.add_column("Name")
    table.add_column("Width")
    table.add_column("Layer")
    table.add_column("X")
    table.add_column("Y")
    table.add_column("Angle")
    table.add_column("Mirror")
    table.add_column("Info")

    match unit:
        case None:
            for port in ports:
                if port._trans is not None:
                    table.add_row(
                        str(port.name) + " [dbu]",
                        f"{port.width:_}",
                        port.kcl.get_info(port.layer).to_s(),
                        f"{port.x:_}",
                        f"{port.y:_}",
                        str(port.angle),
                        str(port.mirror),
                        rich.json.JSON.from_data(port.info.model_dump()),
                    )
                else:
                    table.add_row(
                        str(port.name) + " [um]",
                        f"{port.dwidth:_}",
                        port.kcl.get_info(port.layer).to_s(),
                        f"{port.dx:_}",
                        f"{port.dy:_}",
                        str(port.dangle),
                        str(port.dmirror),
                        rich.json.JSON.from_data(port.info.model_dump()),
                    )
        case "um":
            for port in ports:
                table.add_row(
                    str(port.name) + " [um]",
                    f"{port.dwidth:_}",
                    port.kcl.get_info(port.layer).to_s(),
                    f"{port.dx:_}",
                    f"{port.dy:_}",
                    str(port.dangle),
                    str(port.dmirror),
                    rich.json.JSON.from_data(port.info.model_dump()),
                )
        case "dbu":
            for port in ports:
                table.add_row(
                    str(port.name) + " [dbu]",
                    f"{port.width:_}",
                    port.kcl.get_info(port.layer).to_s(),
                    f"{port.x:_}",
                    f"{port.y:_}",
                    str(port.angle),
                    str(port.mirror),
                    rich.json.JSON.from_data(port.info.model_dump()),
                )

    return table


def show(
    layout: KCLayout | KCell | Path | str,
    lyrdb: rdb.ReportDatabase | Path | str | None = None,
    l2n: kdb.LayoutToNetlist | Path | str | None = None,
    keep_position: bool = True,
    save_options: kdb.SaveLayoutOptions = save_layout_options(),
    use_libraries: bool = True,
    library_save_options: kdb.SaveLayoutOptions = save_layout_options(),
) -> None:
    """Show GDS in klayout.

    Args:
        layout: The object to show. This can be a KCell, KCLayout, Path, or string.
        lyrdb: A KLayout report database (.lyrdb/.rdb) file or object to show with the
            layout.
        l2n: A KLayout LayoutToNetlist object or file (.l2n) to show with the layout.
        keep_position: Keep the current KLayout position if a view is already open.
        save_options: Custom options for saving the gds/oas.
        use_libraries: Save other KCLayouts as libraries on write.
        library_save_options: Specific saving options for Cells which are in a library
            and not the main KCLayout.
    """
    import inspect

    delete = False
    delete_lyrdb = False
    delete_l2n = False

    # Find the file that calls stack
    try:
        stk = inspect.getouterframes(inspect.currentframe())
        frame = stk[2]
        name = (
            Path(frame.filename).stem + "_" + frame.function
            if frame.function != "<module>"
            else Path(frame.filename).stem
        )
    except Exception:
        try:
            from __main__ import __file__ as mf

            name = mf
        except ImportError:
            name = "shell"

    _kcl_paths: list[dict[str, str]] = []

    if isinstance(layout, KCLayout):
        file: Path | None = None
        spec = importlib.util.find_spec("git")
        if spec is not None:
            import git

            try:
                repo = git.repo.Repo(".", search_parent_directories=True)
            except git.InvalidGitRepositoryError:
                pass
            else:
                wtd = repo.working_tree_dir
                if wtd is not None:
                    root = Path(wtd) / "build/gds"
                    root.mkdir(parents=True, exist_ok=True)
                    tf = root / Path(name).with_suffix(".oas")
                    tf.parent.mkdir(parents=True, exist_ok=True)
                    layout.write(str(tf), save_options)
                    file = tf
                    delete = False
        else:
            logger.info(
                "git isn't installed. For better file storage, "
                "please install kfactory[git] or gitpython."
            )
        if not file:
            try:
                from __main__ import __file__ as mf
            except ImportError:
                mf = "shell"
            tf = Path(gettempdir()) / (name + ".oas")
            tf.parent.mkdir(parents=True, exist_ok=True)
            layout.write(tf, save_options)
            file = tf
            delete = True
        if use_libraries:
            _dir = tf.parent
            _kcls = list(kcls.values())
            _kcls.remove(layout)
            for _kcl in _kcls:
                if save_options.gds2_max_cellname_length:
                    p = (
                        (_dir / _kcl.name[: save_options.gds2_max_cellname_length])
                        .with_suffix(".oas")
                        .resolve()
                    )
                else:
                    p = (_dir / _kcl.name).with_suffix(".oas").resolve()
                _kcl.write(p, library_save_options)
                _kcl_paths.append({"name": _kcl.name, "file": str(p)})

    elif isinstance(layout, KCell):
        file = None
        spec = importlib.util.find_spec("git")
        if spec is not None:
            import git

            try:
                repo = git.repo.Repo(".", search_parent_directories=True)
            except git.InvalidGitRepositoryError:
                pass
            else:
                wtd = repo.working_tree_dir
                if wtd is not None:
                    root = Path(wtd) / "build/gds"
                    root.mkdir(parents=True, exist_ok=True)
                    tf = root / Path(name).with_suffix(".oas")
                    tf.parent.mkdir(parents=True, exist_ok=True)
                    layout.write(str(tf), save_options)
                    file = tf
                    delete = False
        else:
            logger.info(
                "git isn't installed. For better file storage, "
                "please install kfactory[git] or gitpython."
            )
        if not file:
            try:
                from __main__ import __file__ as mf
            except ImportError:
                mf = "shell"
            tf = Path(gettempdir()) / (name + ".gds")
            tf.parent.mkdir(parents=True, exist_ok=True)
            layout.write(tf, save_options)
            file = tf
            delete = True
        if use_libraries:
            _dir = tf.parent
            _kcls = list(kcls.values())
            _kcls.remove(layout.kcl)
            for _kcl in _kcls:
                p = (_dir / _kcl.name).with_suffix(".oas").resolve()
                _kcl.write(p, library_save_options)
                _kcl_paths.append({"name": _kcl.name, "file": str(p)})

    elif isinstance(layout, str | Path):
        file = Path(layout).expanduser().resolve()
    else:
        raise NotImplementedError(
            f"Unknown type {type(layout)} for streaming to KLayout"
        )
    if not file.is_file():
        raise ValueError(f"{file} is not a File")
    logger.debug("klive file: {}", file)
    data_dict = {
        "gds": str(file),
        "keep_position": keep_position,
        "libraries": _kcl_paths,
    }

    if lyrdb is not None:
        if isinstance(lyrdb, rdb.ReportDatabase):
            lyrdbfile: Path | None = None
            spec = importlib.util.find_spec("git")
            if spec is not None:
                import git

                try:
                    repo = git.repo.Repo(".", search_parent_directories=True)
                except git.InvalidGitRepositoryError:
                    pass
                else:
                    wtd = repo.working_tree_dir
                    if wtd is not None:
                        root = Path(wtd) / "build/gds"
                        root.mkdir(parents=True, exist_ok=True)
                        tf = root / Path(name).with_suffix(".lyrdb")
                        tf.parent.mkdir(parents=True, exist_ok=True)
                        lyrdb.save(str(tf))
                        lyrdbfile = tf
                        delete_lyrdb = False
            else:
                logger.info(
                    "git isn't installed. For better file storage, "
                    "please install kfactory[git] or gitpython."
                )
            if not lyrdbfile:
                try:
                    from __main__ import __file__ as mf
                except ImportError:
                    mf = "shell"
                tf = Path(gettempdir()) / (name + ".lyrdb")
                tf.parent.mkdir(parents=True, exist_ok=True)
                lyrdb.save(str(tf))
                lyrdbfile = tf
                delete_lyrdb = True
        elif isinstance(lyrdb, str | Path):
            lyrdbfile = Path(lyrdb).expanduser().resolve()
        else:
            raise NotImplementedError(
                f"Unknown type {type(lyrdb)} for streaming to KLayout"
            )
        if not lyrdbfile.is_file():
            raise ValueError(f"{lyrdbfile} is not a File")
        data_dict["lyrdb"] = str(lyrdbfile)

    if l2n is not None:
        if isinstance(l2n, kdb.LayoutToNetlist):
            l2nfile: Path | None = None
            spec = importlib.util.find_spec("git")
            if spec is not None:
                import git

                try:
                    repo = git.repo.Repo(".", search_parent_directories=True)
                except git.InvalidGitRepositoryError:
                    pass
                else:
                    wtd = repo.working_tree_dir
                    if wtd is not None:
                        root = Path(wtd) / "build/gds"
                        root.mkdir(parents=True, exist_ok=True)
                        tf = root / Path(name).with_suffix(".l2n")
                        tf.parent.mkdir(parents=True, exist_ok=True)
                        l2n.write(str(tf))
                        l2nfile = tf
                        delete_l2n = False
            else:
                logger.info(
                    "git isn't installed. For better file storage, "
                    "please install kfactory[git] or gitpython."
                )
            if not l2nfile:
                try:
                    from __main__ import __file__ as mf
                except ImportError:
                    mf = "shell"
                tf = Path(gettempdir()) / (name + ".l2n")
                tf.parent.mkdir(parents=True, exist_ok=True)
                l2n.write(str(tf))
                l2nfile = tf
                delete_l2n = True
        elif isinstance(l2n, str | Path):
            l2nfile = Path(l2n).expanduser().resolve()
        else:
            raise NotImplementedError(
                f"Unknown type {type(l2n)} for streaming to KLayout"
            )
        if not l2nfile.is_file():
            raise ValueError(f"{lyrdbfile} is not a File")
        data_dict["l2n"] = str(l2nfile)

    data = json.dumps(data_dict)
    try:
        conn = socket.create_connection(("127.0.0.1", 8082), timeout=0.5)
        data = data + "\n"
        enc_data = data.encode()
        conn.sendall(enc_data)
        conn.settimeout(5)
    except OSError:
        logger.warning("Could not connect to klive server")
    else:
        msg = ""
        try:
            msg = conn.recv(1024).decode("utf-8")
            try:
                jmsg = json.loads(msg)
                match jmsg["type"]:
                    case "open":
                        logger.info(
                            "klive v{version}: Opened file '{file}'",
                            version=jmsg["version"],
                            file=jmsg["file"],
                        )
                    case "reload":
                        logger.info(
                            "klive v{version}: Reloaded file '{file}'",
                            version=jmsg["version"],
                            file=jmsg["file"],
                        )
            except json.JSONDecodeError:
                logger.info(f"Message from klive: {msg}")
        except OSError:
            logger.warning("klive didn't send data, closing")
        finally:
            conn.close()

    if delete:
        Path(file).unlink()
    if delete_lyrdb and lyrdb is not None:
        Path(lyrdbfile).unlink()  # type: ignore[arg-type]
    if delete_l2n and l2n is not None:
        Path(l2nfile).unlink()  # type: ignore[arg-type]


def polygon_from_array(array: Iterable[tuple[int, int]]) -> kdb.Polygon:
    """Create a DPolygon from a 2D array-like structure. (dbu version).

    Array-like: `[[x1,y1],[x2,y2],...]`
    """
    return kdb.Polygon([kdb.Point(int(x), int(y)) for (x, y) in array])


def dpolygon_from_array(array: Iterable[tuple[float, float]]) -> kdb.DPolygon:
    """Create a DPolygon from a 2D array-like structure. (um version).

    Array-like: `[[x1,y1],[x2,y2],...]`
    """
    return kdb.DPolygon([kdb.DPoint(x, y) for (x, y) in array])


def _check_inst_ports(p1: Port, p2: Port) -> int:
    check_int = 0
    if p1.width != p2.width:
        check_int += 1
    if p1.angle != ((p2.angle + 2) % 4):
        check_int += 2
    if p1.port_type != p2.port_type:
        check_int += 4
    return check_int


def _check_cell_ports(p1: Port, p2: Port) -> int:
    check_int = 0
    if p1.width != p2.width:
        check_int += 1
    if p1.angle != p2.angle:
        check_int += 2
    if p1.port_type != p2.port_type:
        check_int += 4
    return check_int


@dataclass
class MergeDiff:
    """Dataclass to hold geometric info about the layout diff."""

    layout_a: kdb.Layout
    layout_b: kdb.Layout
    name_a: str
    name_b: str
    dbu_differs: bool = False
    cell_a: kdb.Cell = field(init=False)
    cell_b: kdb.Cell = field(init=False)
    layer: kdb.LayerInfo = field(init=False)
    layer_a: int = field(init=False)
    layer_b: int = field(init=False)
    diff_xor: kdb.Layout = field(init=False)
    diff_a: kdb.Layout = field(init=False)
    diff_b: kdb.Layout = field(init=False)
    kdiff: kdb.LayoutDiff = field(init=False)
    loglevel: LogLevel | None = field(default=LogLevel.CRITICAL)
    """Log level at which to log polygon errors."""

    def __post_init__(self) -> None:
        """Initialize the DiffInfo."""
        self.diff_xor = kdb.Layout()
        self.diff_a = kdb.Layout()
        self.diff_b = kdb.Layout()
        self.kdiff = kdb.LayoutDiff()
        self.kdiff.on_begin_cell = self.on_begin_cell  # type: ignore[assignment]
        self.kdiff.on_begin_layer = self.on_begin_layer  # type: ignore[assignment]
        self.kdiff.on_end_layer = self.on_end_layer  # type: ignore[assignment]
        self.kdiff.on_instance_in_a_only = self.on_instance_in_a_only  # type: ignore[assignment]
        self.kdiff.on_instance_in_b_only = self.on_instance_in_b_only  # type: ignore[assignment]
        self.kdiff.on_polygon_in_a_only = self.on_polygon_in_a_only  # type: ignore[assignment]
        self.kdiff.on_polygon_in_b_only = self.on_polygon_in_b_only  # type: ignore[assignment]

    def on_dbu_differs(self, dbu_a: float, dbu_b: float) -> None:
        if self.loglevel is not None:
            logger.log(
                self.loglevel,
                f"DBU differs between existing layout {dbu_a!r}"
                f" and the new layout {dbu_b!r}.",
            )
        self.dbu_differs = True

    def on_begin_cell(self, cell_a: kdb.Cell, cell_b: kdb.Cell) -> None:
        """Set the cells to the new cell."""
        self.cell_a = self.diff_a.create_cell(cell_a.name)
        self.cell_b = self.diff_b.create_cell(cell_b.name)

        meta_infos_a = {m.name: m for m in cell_a.each_meta_info()}
        meta_infos_b = {m.name: m for m in cell_b.each_meta_info()}
        meta_keys_a = meta_infos_a.keys()
        meta_keys_b = meta_infos_b.keys()

        for key_a in meta_keys_a - meta_keys_b:
            m_a = meta_infos_a[key_a]
            m = kdb.LayoutMetaInfo(key_a, m_a.value, m_a.description, True)
            self.cell_a.add_meta_info(m)
            c: kdb.Cell = self.diff_xor.cell(
                self.cell_a.name
            ) or self.diff_xor.create_cell(self.cell_a.name)
            c.add_meta_info(
                kdb.LayoutMetaInfo(m_a.name + "_a", m_a.value, m_a.description, True)
            )
            if self.loglevel is not None:
                logger.log(
                    self.loglevel,
                    f"MetaInfo {key_a!r} exists only in cell {cell_a.name!r}"
                    f" in Layout {self.name_a}",
                )

        for key_b in meta_keys_b - meta_keys_a:
            m_b = meta_infos_b[key_b]
            m = kdb.LayoutMetaInfo(key_b, m_b.value, m_b.description, True)
            self.cell_b.add_meta_info(m)
            c = self.diff_xor.cell(self.cell_b.name) or self.diff_xor.create_cell(
                self.cell_b.name
            )
            c.add_meta_info(
                kdb.LayoutMetaInfo(m_b.name + "_b", m_b.value, m_b.description, True)
            )
            if self.loglevel is not None:
                logger.log(
                    self.loglevel,
                    f"MetaInfo {key_b!r} exists only in cell {cell_b.name!r}"
                    f" in Layout {self.name_a}",
                )

        for key in meta_keys_a & meta_keys_b:
            m_a = meta_infos_a[key]
            m_b = meta_infos_b[key]
            if m_a.value != m_b.value:
                c = self.diff_xor.cell(self.cell_b.name) or self.diff_xor.create_cell(
                    self.cell_b.name
                )
                c.add_meta_info(
                    kdb.LayoutMetaInfo(
                        m_a.name + "_a", m_a.value, m_a.description, True
                    )
                )
                c.add_meta_info(
                    kdb.LayoutMetaInfo(
                        m_b.name + "_b", m_b.value, m_b.description, True
                    )
                )
                if self.loglevel is not None:
                    logger.log(
                        self.loglevel,
                        f"MetaInfo {key!r} exists in cells which are to be merged"
                        f" in Layout {self.name_a}. But their values differ: "
                        f"{self.name_a!r}: {m_a.value!r}, "
                        f"{self.name_b!r}: {m_b.value!r}",
                    )

    def on_begin_layer(self, layer: kdb.LayerInfo, layer_a: int, layer_b: int) -> None:
        """Set the layers to the new layer."""
        self.layer = layer
        self.layer_a = self.diff_a.layer(layer)
        self.layer_b = self.diff_b.layer(layer)

    def on_polygon_in_a_only(self, poly: kdb.Polygon, propid: int) -> None:
        """Called when there is only a polygon in the cell_a."""
        if self.loglevel is not None:
            logger.log(self.loglevel, f"Found {poly=} in {self.name_a} only.")
        self.cell_a.shapes(self.layer_a).insert(poly)

    def on_instance_in_a_only(self, instance: kdb.CellInstArray, propid: int) -> None:
        if self.loglevel is not None:
            logger.log(self.loglevel, f"Found {instance=} in {self.name_a} only.")
        cell = self.layout_a.cell(instance.cell_index)

        regions: list[kdb.Region] = []
        layers = [layer for layer in cell.layout().layer_indexes()]
        layer_infos = [li for li in cell.layout().layer_infos()]

        for layer in layers:
            r = kdb.Region()
            r.insert(self.layout_a.cell(instance.cell_index).begin_shapes_rec(layer))
            regions.append(r)

        for trans in instance.each_cplx_trans():
            for li, r in zip(layer_infos, regions):
                self.cell_a.shapes(self.diff_a.layer(li)).insert(r.transformed(trans))

    def on_instance_in_b_only(self, instance: kdb.CellInstArray, propid: int) -> None:
        if self.loglevel is not None:
            logger.log(self.loglevel, f"Found {instance=} in {self.name_b} only.")
        cell = self.layout_b.cell(instance.cell_index)

        regions: list[kdb.Region] = []
        layers = [layer for layer in cell.layout().layer_indexes()]
        layer_infos = [li for li in cell.layout().layer_infos()]

        for layer in layers:
            r = kdb.Region()
            r.insert(self.layout_b.cell(instance.cell_index).begin_shapes_rec(layer))
            regions.append(r)

        for trans in instance.each_cplx_trans():
            for li, r in zip(layer_infos, regions):
                self.cell_b.shapes(self.diff_b.layer(li)).insert(r.transformed(trans))

    def on_polygon_in_b_only(self, poly: kdb.Polygon, propid: int) -> None:
        """Called when there is only a polygon in the cell_b."""
        if self.loglevel is not None:
            logger.log(self.loglevel, f"Found {poly=} in {self.name_b} only.")
        self.cell_b.shapes(self.layer_b).insert(poly)

    def on_end_layer(self) -> None:
        """Before switching to a new layer, copy the xor to the xor layout."""
        if (not self.cell_a.bbox().empty()) or (not self.cell_b.bbox().empty()):
            c: kdb.Cell = self.diff_xor.cell(self.cell_a.name)
            if c is None:
                c = self.diff_xor.create_cell(self.cell_a.name)

            c.shapes(self.diff_xor.layer(self.layer)).insert(
                kdb.Region(self.cell_a.shapes(self.layer_a))
                ^ kdb.Region(self.cell_b.shapes(self.layer_b))
            )

    def compare(self) -> bool:
        """Run the comparing.

        Returns: True if there are differences, nothing otherwise
        """
        return self.kdiff.compare(
            self.layout_a,
            self.layout_b,
            kdb.LayoutDiff.Verbose
            | kdb.LayoutDiff.NoLayerNames
            | kdb.LayoutDiff.BoxesAsPolygons
            | kdb.LayoutDiff.PathsAsPolygons
            | kdb.LayoutDiff.IgnoreDuplicates,
        )


__all__ = [
    "KCell",
    "Instance",
    "Port",
    "Ports",
    "cell",
    "kcl",
    "KCLayout",
    "save_layout_options",
    "LayerEnum",
    "KCellParams",
]<|MERGE_RESOLUTION|>--- conflicted
+++ resolved
@@ -3140,9 +3140,6 @@
                                 self[c.cell_index()].delete()
                     dbu = cell.kcl.layout.dbu
                     if set_settings:
-<<<<<<< HEAD
-                        cell.function_name = f.__name__
-=======
                         settings = cell.settings.model_dump()
                         settings_units = cell.settings_units.model_dump()
                         if hasattr(f, "__name__"):
@@ -3151,8 +3148,6 @@
                             cell.function_name = f.func.__name__
                         else:
                             raise ValueError(f"Function {f} has no name.")
-
->>>>>>> 38babb49
                         cell.basename = basename
 
                         for param in drop_params:
