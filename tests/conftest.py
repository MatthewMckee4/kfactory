--- conflicted
+++ resolved
@@ -3,11 +3,7 @@
 import pytest
 
 import kfactory as kf
-<<<<<<< HEAD
-=======
-from functools import partial
 from collections.abc import Callable
->>>>>>> dc37a80a
 
 kf.config.logfilter.level = kf.conf.LogLevel.ERROR
 
